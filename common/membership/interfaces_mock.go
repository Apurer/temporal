--- conflicted
+++ resolved
@@ -96,9 +96,6 @@
 	return mr.mock.ctrl.RecordCallWithMethodType(mr.mock, "WhoAmI", reflect.TypeOf((*MockMonitor)(nil).WhoAmI))
 }
 
-<<<<<<< HEAD
-// Lookup mocks base method.
-=======
 // EvictSelf mocks base method
 func (m *MockMonitor) EvictSelf() error {
 	m.ctrl.T.Helper()
@@ -114,7 +111,6 @@
 }
 
 // Lookup mocks base method
->>>>>>> 651a26b2
 func (m *MockMonitor) Lookup(service, key string) (*HostInfo, error) {
 	m.ctrl.T.Helper()
 	ret := m.ctrl.Call(m, "Lookup", service, key)
@@ -187,9 +183,6 @@
 	return mr.mock.ctrl.RecordCallWithMethodType(mr.mock, "GetReachableMembers", reflect.TypeOf((*MockMonitor)(nil).GetReachableMembers))
 }
 
-<<<<<<< HEAD
-// MockServiceResolver is a mock of ServiceResolver interface.
-=======
 // GetMemberCount mocks base method
 func (m *MockMonitor) GetMemberCount(service string) (int, error) {
 	m.ctrl.T.Helper()
@@ -206,7 +199,6 @@
 }
 
 // MockServiceResolver is a mock of ServiceResolver interface
->>>>>>> 651a26b2
 type MockServiceResolver struct {
 	ctrl     *gomock.Controller
 	recorder *MockServiceResolverMockRecorder
