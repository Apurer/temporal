// The MIT License
//
// Copyright (c) 2024 Temporal Technologies Inc.  All rights reserved.
//
// Copyright (c) 2024 Uber Technologies, Inc.
//
// Permission is hereby granted, free of charge, to any person obtaining a copy
// of this software and associated documentation files (the "Software"), to deal
// in the Software without restriction, including without limitation the rights
// to use, copy, modify, merge, publish, distribute, sublicense, and/or sell
// copies of the Software, and to permit persons to whom the Software is
// furnished to do so, subject to the following conditions:
//
// The above copyright notice and this permission notice shall be included in
// all copies or substantial portions of the Software.
//
// THE SOFTWARE IS PROVIDED "AS IS", WITHOUT WARRANTY OF ANY KIND, EXPRESS OR
// IMPLIED, INCLUDING BUT NOT LIMITED TO THE WARRANTIES OF MERCHANTABILITY,
// FITNESS FOR A PARTICULAR PURPOSE AND NONINFRINGEMENT. IN NO EVENT SHALL THE
// AUTHORS OR COPYRIGHT HOLDERS BE LIABLE FOR ANY CLAIM, DAMAGES OR OTHER
// LIABILITY, WHETHER IN AN ACTION OF CONTRACT, TORT OR OTHERWISE, ARISING FROM,
// OUT OF OR IN CONNECTION WITH THE SOFTWARE OR THE USE OR OTHER DEALINGS IN
// THE SOFTWARE.

package workerdeployment

import (
	"context"
	"errors"
	"fmt"
	"google.golang.org/protobuf/types/known/durationpb"
	"time"

	"go.temporal.io/sdk/temporal"

	"go.temporal.io/api/workflowservice/v1"

	"github.com/pborman/uuid"
	commonpb "go.temporal.io/api/common/v1"
	deploymentpb "go.temporal.io/api/deployment/v1"
	enumspb "go.temporal.io/api/enums/v1"
	querypb "go.temporal.io/api/query/v1"
	"go.temporal.io/api/serviceerror"
	taskqueuepb "go.temporal.io/api/taskqueue/v1"
	updatepb "go.temporal.io/api/update/v1"
	deploymentspb "go.temporal.io/server/api/deployment/v1"
	"go.temporal.io/server/api/historyservice/v1"
	"go.temporal.io/server/api/matchingservice/v1"
	"go.temporal.io/server/common/backoff"
	"go.temporal.io/server/common/dynamicconfig"
	"go.temporal.io/server/common/log"
	"go.temporal.io/server/common/log/tag"
	"go.temporal.io/server/common/namespace"
	"go.temporal.io/server/common/payload"
	"go.temporal.io/server/common/persistence/visibility/manager"
	"go.temporal.io/server/common/primitives"
	"go.temporal.io/server/common/resource"
	"go.temporal.io/server/common/sdk"
	"go.temporal.io/server/common/searchattribute"
	"go.temporal.io/server/common/worker_versioning"
	"google.golang.org/protobuf/types/known/timestamppb"
)

type Client interface {
	RegisterTaskQueueWorker(
		ctx context.Context,
		namespaceEntry *namespace.Namespace,
		deploymentName, buildId string,
		taskQueueName string,
		taskQueueType enumspb.TaskQueueType,
		firstPoll time.Time,
		identity string,
		requestID string,
	) error

	DescribeVersion(
		ctx context.Context,
		namespaceEntry *namespace.Namespace,
		version string,
	) (*deploymentpb.WorkerDeploymentVersionInfo, error)

	DescribeWorkerDeployment(
		ctx context.Context,
		namespaceEntry *namespace.Namespace,
		deploymentName string,
	) (*deploymentpb.WorkerDeploymentInfo, error)

	SetCurrentVersion(
		ctx context.Context,
		namespaceEntry *namespace.Namespace,
		deploymentName string,
		version string,
		identity string,
		ignoreMissingTaskQueues bool,
	) (*deploymentspb.SetCurrentVersionResponse, error)

	ListWorkerDeployments(
		ctx context.Context,
		namespaceEntry *namespace.Namespace,
		pageSize int,
		nextPageToken []byte,
	) ([]*deploymentspb.WorkerDeploymentSummary, []byte, error)

	DeleteWorkerDeploymentVersion(
		ctx context.Context,
		namespaceEntry *namespace.Namespace,
		version string,
	) error

	SetRampingVersion(
		ctx context.Context,
		namespaceEntry *namespace.Namespace,
		deploymentName string,
		version string,
		percentage float32,
		identity string,
		ignoreMissingTaskQueues bool,
	) (*deploymentspb.SetRampingVersionResponse, error)

	// Used internally by the Worker Deployment workflow in its StartWorkerDeployment Activity
	StartWorkerDeployment(
		ctx context.Context,
		namespaceEntry *namespace.Namespace,
		deploymentName string,
		identity string,
		requestID string,
	) error

	// Used internally by the Worker Deployment workflow in its SyncWorkerDeploymentVersion Activity
	SyncVersionWorkflowFromWorkerDeployment(
		ctx context.Context,
		namespaceEntry *namespace.Namespace,
		deploymentName, version string,
		args *deploymentspb.SyncVersionStateUpdateArgs,
		identity string,
		requestID string,
	) (*deploymentspb.SyncVersionStateResponse, error)

	// Used internally by the Worker Deployment workflow in its DeleteVersion Activity
	DeleteVersionFromWorkerDeployment(
		ctx context.Context,
		namespaceEntry *namespace.Namespace,
		deploymentName, version string,
		identity string,
		requestID string,
	) error

	// Used internally by the Worker Deployment Version workflow in its AddVersionToWorkerDeployment Activity
	AddVersionToWorkerDeployment(
		ctx context.Context,
		namespaceEntry *namespace.Namespace,
		deploymentName string,
		version string,
		identity string,
		requestID string,
	) (*deploymentspb.AddVersionToWorkerDeploymentResponse, error)

	// Used internally by the Drainage workflow (child of Worker Deployment Version workflow)
	// in its GetVersionDrainageStatus Activity
	GetVersionDrainageStatus(
		ctx context.Context,
		namespaceEntry *namespace.Namespace,
		deploymentName, version string) (enumspb.VersionDrainageStatus, error)

	// Used internally by the Worker Deployment workflow in its IsVersionMissingTaskQueues Activity
	// to verify if there are missing task queues in the new current/ramping version.
	IsVersionMissingTaskQueues(
		ctx context.Context,
		namespaceEntry *namespace.Namespace,
		prevCurrentVersion, newVersion string,
	) (bool, error)
}

type ErrMaxTaskQueuesInDeployment struct{ error }

type ErrRegister struct{ error }

// ClientImpl implements Client
type ClientImpl struct {
<<<<<<< HEAD
	logger                              log.Logger
	historyClient                       historyservice.HistoryServiceClient
	visibilityManager                   manager.VisibilityManager
	maxIDLengthLimit                    dynamicconfig.IntPropertyFn
	visibilityMaxPageSize               dynamicconfig.IntPropertyFnWithNamespaceFilter
	maxDeployments                      dynamicconfig.IntPropertyFnWithNamespaceFilter
	maxVersionsInDeployment             dynamicconfig.IntPropertyFnWithNamespaceFilter
	maxTaskQueuesInDeployment           dynamicconfig.IntPropertyFnWithNamespaceFilter
	drainageStatusVisibilityGracePeriod dynamicconfig.DurationPropertyFnWithNamespaceFilter
	drainageStatusRefreshInterval       dynamicconfig.DurationPropertyFnWithNamespaceFilter
=======
	logger                    log.Logger
	historyClient             historyservice.HistoryServiceClient
	visibilityManager         manager.VisibilityManager
	matchingClient            resource.MatchingClient
	maxIDLengthLimit          dynamicconfig.IntPropertyFn
	visibilityMaxPageSize     dynamicconfig.IntPropertyFnWithNamespaceFilter
	maxTaskQueuesInDeployment dynamicconfig.IntPropertyFnWithNamespaceFilter
>>>>>>> 2aba72b0
}

var _ Client = (*ClientImpl)(nil)

var errRetry = errors.New("retry update")

func (d *ClientImpl) RegisterTaskQueueWorker(
	ctx context.Context,
	namespaceEntry *namespace.Namespace,
	deploymentName, buildId string,
	taskQueueName string,
	taskQueueType enumspb.TaskQueueType,
	firstPoll time.Time,
	identity string,
	requestID string,
) (retErr error) {
	//revive:disable-next-line:defer
	defer d.record("RegisterTaskQueueWorker", &retErr, taskQueueName, taskQueueType, identity)()

	updatePayload, err := sdk.PreferProtoDataConverter.ToPayloads(&deploymentspb.RegisterWorkerInVersionArgs{
		TaskQueueName:   taskQueueName,
		TaskQueueType:   taskQueueType,
		FirstPollerTime: timestamppb.New(firstPoll),
		MaxTaskQueues:   int32(d.maxTaskQueuesInDeployment(namespaceEntry.Name().String())),
	})
	if err != nil {
		return err
	}

	outcome, err := d.updateWithStartWorkerDeploymentVersion(ctx, namespaceEntry, deploymentName, buildId, &updatepb.Request{
		Input: &updatepb.Input{Name: RegisterWorkerInDeployment, Args: updatePayload},
		Meta:  &updatepb.Meta{UpdateId: requestID, Identity: identity},
	}, identity, requestID)
	if err != nil {
		return err
	}

	if failure := outcome.GetFailure(); failure.GetApplicationFailureInfo().GetType() == errMaxTaskQueuesInVersionType {
		// translate to client-side error type
		return ErrMaxTaskQueuesInDeployment{error: errors.New(failure.Message)}
	} else if failure.GetApplicationFailureInfo().GetType() == errNoChangeType {
		return nil
	} else if failure != nil {
		return ErrRegister{error: errors.New(failure.Message)}
	}

	return nil
}

func (d *ClientImpl) DescribeVersion(
	ctx context.Context,
	namespaceEntry *namespace.Namespace,
	version string,
) (_ *deploymentpb.WorkerDeploymentVersionInfo, retErr error) {
	v, err := worker_versioning.WorkerDeploymentVersionFromString(version)
	if err != nil {
		return nil, serviceerror.NewInvalidArgument(fmt.Sprintf("invalid version string %q, expected format is \"<deployment_name>/<build_id>\"", version))
	}
	deploymentName := v.GetDeploymentName()
	buildID := v.GetBuildId()

	//revive:disable-next-line:defer
	defer d.record("DescribeVersion", &retErr, deploymentName, buildID)()

	// validate deployment name
	err = validateVersionWfParams(WorkerDeploymentFieldName, deploymentName, d.maxIDLengthLimit())
	if err != nil {
		return nil, err
	}

	// validate buildID
	err = validateVersionWfParams(WorkerDeploymentBuildIDFieldName, buildID, d.maxIDLengthLimit())
	if err != nil {
		return nil, err
	}

	workflowID := worker_versioning.GenerateVersionWorkflowID(deploymentName, buildID)

	req := &historyservice.QueryWorkflowRequest{
		NamespaceId: namespaceEntry.ID().String(),
		Request: &workflowservice.QueryWorkflowRequest{
			Namespace: namespaceEntry.Name().String(),
			Execution: &commonpb.WorkflowExecution{
				WorkflowId: workflowID,
			},
			Query: &querypb.WorkflowQuery{QueryType: QueryDescribeVersion},
		},
	}

	res, err := d.historyClient.QueryWorkflow(ctx, req)
	if err != nil {
		var notFound *serviceerror.NotFound
		if errors.As(err, &notFound) {
			return nil, serviceerror.NewNotFound("Deployment Version not found")
		}
		return nil, err
	}

	var queryResponse deploymentspb.QueryDescribeVersionResponse
	err = sdk.PreferProtoDataConverter.FromPayloads(res.GetResponse().GetQueryResult(), &queryResponse)
	if err != nil {
		return nil, err
	}

	return versionStateToVersionInfo(queryResponse.VersionState), nil
}

func (d *ClientImpl) DescribeWorkerDeployment(
	ctx context.Context,
	namespaceEntry *namespace.Namespace,
	deploymentName string,
) (_ *deploymentpb.WorkerDeploymentInfo, retErr error) {
	//revive:disable-next-line:defer
	defer d.record("DescribeWorkerDeployment", &retErr, deploymentName)()

	// validating params
	err := validateVersionWfParams(WorkerDeploymentFieldName, deploymentName, d.maxIDLengthLimit())
	if err != nil {
		return nil, err
	}

	deploymentWorkflowID := worker_versioning.GenerateDeploymentWorkflowID(deploymentName)

	req := &historyservice.QueryWorkflowRequest{
		NamespaceId: namespaceEntry.ID().String(),
		Request: &workflowservice.QueryWorkflowRequest{
			Namespace: namespaceEntry.Name().String(),
			Execution: &commonpb.WorkflowExecution{
				WorkflowId: deploymentWorkflowID,
			},
			Query: &querypb.WorkflowQuery{QueryType: QueryDescribeDeployment},
		},
	}

	res, err := d.historyClient.QueryWorkflow(ctx, req)
	if err != nil {
		return nil, err
	}

	var queryResponse deploymentspb.QueryDescribeWorkerDeploymentResponse
	err = sdk.PreferProtoDataConverter.FromPayloads(res.GetResponse().GetQueryResult(), &queryResponse)
	if err != nil {
		return nil, err
	}

	return d.deploymentStateToDeploymentInfo(ctx, namespaceEntry, deploymentName, queryResponse.State)
}

func (d *ClientImpl) ListWorkerDeployments(
	ctx context.Context,
	namespaceEntry *namespace.Namespace,
	pageSize int,
	nextPageToken []byte,
) (_ []*deploymentspb.WorkerDeploymentSummary, _ []byte, retError error) {
	//revive:disable-next-line:defer
	defer d.record("ListWorkerDeployments", &retError)()

	query := WorkerDeploymentVisibilityBaseListQuery

	if pageSize == 0 {
		pageSize = d.visibilityMaxPageSize(namespaceEntry.Name().String())
	}

	persistenceResp, err := d.visibilityManager.ListWorkflowExecutions(
		ctx,
		&manager.ListWorkflowExecutionsRequestV2{
			NamespaceID:   namespaceEntry.ID(),
			Namespace:     namespaceEntry.Name(),
			PageSize:      pageSize,
			NextPageToken: nextPageToken,
			Query:         query,
		},
	)
	if err != nil {
		return nil, nil, err
	}

	workerDeploymentSummaries := make([]*deploymentspb.WorkerDeploymentSummary, len(persistenceResp.Executions))
	for i, ex := range persistenceResp.Executions {
		workerDeploymentInfo := DecodeWorkerDeploymentMemo(ex.GetMemo())
		workerDeploymentSummaries[i] = &deploymentspb.WorkerDeploymentSummary{
			Name:          workerDeploymentInfo.DeploymentName,
			CreateTime:    workerDeploymentInfo.CreateTime,
			RoutingConfig: workerDeploymentInfo.RoutingConfig,
		}
	}

	return workerDeploymentSummaries, persistenceResp.NextPageToken, nil
}

func (d *ClientImpl) SetCurrentVersion(
	ctx context.Context,
	namespaceEntry *namespace.Namespace,
	deploymentName string,
	version string,
	identity string,
	ignoreMissingTaskQueues bool,
) (_ *deploymentspb.SetCurrentVersionResponse, retErr error) {
	//revive:disable-next-line:defer
	defer d.record("SetCurrentVersion", &retErr, namespaceEntry.Name(), version, identity)()
	requestID := uuid.New()
	versionObj, err := worker_versioning.WorkerDeploymentVersionFromString(version)
	if err != nil {
		return nil, serviceerror.NewInvalidArgument("invalid version string: " + err.Error())
	}
	if versionObj.GetDeploymentName() != deploymentName {
		return nil, serviceerror.NewInvalidArgument(fmt.Sprintf("invalid version string '%s' does not match deployment name '%s'", version, deploymentName))
	}

	updatePayload, err := sdk.PreferProtoDataConverter.ToPayloads(&deploymentspb.SetCurrentVersionArgs{
		Identity:                identity,
		Version:                 version,
		IgnoreMissingTaskQueues: ignoreMissingTaskQueues,
	})
	if err != nil {
		return nil, err
	}

	outcome, err := d.updateWithStartWorkerDeployment(
		ctx,
		namespaceEntry,
		versionObj.DeploymentName,
		&updatepb.Request{
			Input: &updatepb.Input{Name: SetCurrentVersion, Args: updatePayload},
			Meta:  &updatepb.Meta{UpdateId: requestID, Identity: identity},
		},
		identity,
		requestID,
	)
	if err != nil {
		return nil, err
	}

	var res deploymentspb.SetCurrentVersionResponse
	if failure := outcome.GetFailure(); failure.GetApplicationFailureInfo().GetType() == errNoChangeType {
		res.PreviousVersion = version
		return &res, nil
	} else if failure != nil {
		// TODO: is there an easy way to recover the original type here?
		return nil, serviceerror.NewInternal(failure.Message)
	}

	success := outcome.GetSuccess()
	if success == nil {
		return nil, serviceerror.NewInternal("outcome missing success and failure")
	}

	if err := sdk.PreferProtoDataConverter.FromPayloads(success, &res); err != nil {
		return nil, err
	}
	return &res, nil
}

func (d *ClientImpl) SetRampingVersion(
	ctx context.Context,
	namespaceEntry *namespace.Namespace,
	deploymentName string,
	version string,
	percentage float32,
	identity string,
	ignoreMissingTaskQueues bool,
) (_ *deploymentspb.SetRampingVersionResponse, retErr error) {
	//revive:disable-next-line:defer
	defer d.record("SetWorkerDeploymentRampingVersion", &retErr, namespaceEntry.Name(), version, percentage, identity)()
	requestID := uuid.New()
	var versionObj *deploymentspb.WorkerDeploymentVersion
	var err error
	if version == "" {
		versionObj = &deploymentspb.WorkerDeploymentVersion{
			DeploymentName: deploymentName,
			BuildId:        "",
		}
	} else {
		versionObj, err = worker_versioning.WorkerDeploymentVersionFromString(version)
		if err != nil {
			return nil, serviceerror.NewInvalidArgument("invalid version string: " + err.Error())
		}
	}
	if versionObj.GetDeploymentName() != deploymentName {
		return nil, serviceerror.NewInvalidArgument(fmt.Sprintf("invalid version string '%s' does not match deployment name '%s'", version, deploymentName))
	}

	updatePayload, err := sdk.PreferProtoDataConverter.ToPayloads(&deploymentspb.SetRampingVersionArgs{
		Identity:                identity,
		Version:                 version,
		Percentage:              percentage,
		IgnoreMissingTaskQueues: ignoreMissingTaskQueues,
	})
	if err != nil {
		return nil, err
	}
	outcome, err := d.updateWithStartWorkerDeployment(
		ctx,
		namespaceEntry,
		versionObj.GetDeploymentName(),
		&updatepb.Request{
			Input: &updatepb.Input{Name: SetRampingVersion, Args: updatePayload},
			Meta:  &updatepb.Meta{UpdateId: requestID, Identity: identity},
		},
		identity,
		requestID,
	)
	if err != nil {
		return nil, err
	}

	var res deploymentspb.SetRampingVersionResponse
	if failure := outcome.GetFailure(); failure.GetApplicationFailureInfo().GetType() == errNoChangeType {
		res.PreviousVersion = version
		res.PreviousPercentage = percentage
		return &res, nil
	} else if failure.GetApplicationFailureInfo().GetType() == errVersionAlreadyCurrentType {
		return nil, serviceerror.NewFailedPrecondition(fmt.Sprintf("Ramping version %v is already current", version))
	} else if failure != nil {
		// TODO: is there an easy way to recover the original type here?
		return nil, serviceerror.NewInternal(failure.Message)
	}

	success := outcome.GetSuccess()
	if success == nil {
		return nil, serviceerror.NewInternal("outcome missing success and failure")
	}

	if err := sdk.PreferProtoDataConverter.FromPayloads(success, &res); err != nil {
		return nil, err
	}
	return &res, nil
}

func (d *ClientImpl) DeleteWorkerDeploymentVersion(
	ctx context.Context,
	namespaceEntry *namespace.Namespace,
	version string,
) (retErr error) {
	v, err := worker_versioning.WorkerDeploymentVersionFromString(version)
	if err != nil {
		return serviceerror.NewInvalidArgument(fmt.Sprintf("invalid version string %q, expected format is \"<deployment_name>/<build_id>\"", version))
	}
	deploymentName := v.GetDeploymentName()
	buildId := v.GetBuildId()

	// if version.drained and !version.has_pollers, delete
	//revive:disable-next-line:defer
	defer d.record("DeleteWorkerDeploymentVersion", &retErr, namespaceEntry.Name(), deploymentName, buildId)()
	requestID := uuid.New()
	identity := requestID

	updatePayload, err := sdk.PreferProtoDataConverter.ToPayloads(&deploymentspb.DeleteVersionArgs{
		Identity: identity,
		Version: worker_versioning.WorkerDeploymentVersionToString(&deploymentspb.WorkerDeploymentVersion{
			DeploymentName: deploymentName,
			BuildId:        buildId,
		}),
	})
	if err != nil {
		return err
	}

	outcome, err := d.updateWithStartWorkerDeployment(
		ctx,
		namespaceEntry,
		deploymentName,
		&updatepb.Request{
			Input: &updatepb.Input{Name: DeleteVersion, Args: updatePayload},
			Meta:  &updatepb.Meta{UpdateId: requestID, Identity: identity},
		},
		identity,
		requestID,
	)
	if err != nil {
		return err
	}

	if failure := outcome.GetFailure(); failure != nil {
		return serviceerror.NewInternal(failure.Message)
	}

	success := outcome.GetSuccess()
	if success == nil {
		return serviceerror.NewInternal("outcome missing success and failure")
	}
	return nil
}

func (d *ClientImpl) StartWorkerDeployment(
	ctx context.Context,
	namespaceEntry *namespace.Namespace,
	deploymentName string,
	identity string,
	requestID string,
) (retErr error) {
	//revive:disable-next-line:defer
	defer d.record("StartWorkerDeployment", &retErr, namespaceEntry.Name(), deploymentName, identity)()

<<<<<<< HEAD
	// TODO (Carly): either max page size or default page size is 1000, so if there are > 1000 this would not catch it
	deps, _, err := d.ListWorkerDeployments(ctx, namespaceEntry, 0, nil)
	if err != nil {
		return err
	}
	if len(deps) >= d.maxDeployments(namespaceEntry.Name().String()) {
		return serviceerror.NewFailedPrecondition("maximum deployments in namespace, adjust scavenger speed or delete manually to continue deploying.")
	}

	workflowID := GenerateWorkflowID(deploymentName)
=======
	workflowID := worker_versioning.GenerateDeploymentWorkflowID(deploymentName)
>>>>>>> 2aba72b0

	input, err := sdk.PreferProtoDataConverter.ToPayloads(&deploymentspb.WorkerDeploymentWorkflowArgs{
		NamespaceName:  namespaceEntry.Name().String(),
		NamespaceId:    namespaceEntry.ID().String(),
		DeploymentName: deploymentName,
	})
	if err != nil {
		return err
	}

	memo, err := d.buildInitialMemo(deploymentName)
	if err != nil {
		return err
	}

	startReq := &workflowservice.StartWorkflowExecutionRequest{
		RequestId:                requestID,
		Namespace:                namespaceEntry.Name().String(),
		WorkflowId:               workflowID,
		WorkflowType:             &commonpb.WorkflowType{Name: WorkerDeploymentWorkflowType},
		TaskQueue:                &taskqueuepb.TaskQueue{Name: primitives.PerNSWorkerTaskQueue},
		Input:                    input,
		WorkflowIdReusePolicy:    enumspb.WORKFLOW_ID_REUSE_POLICY_ALLOW_DUPLICATE,
		WorkflowIdConflictPolicy: enumspb.WORKFLOW_ID_CONFLICT_POLICY_USE_EXISTING,
		SearchAttributes:         d.buildSearchAttributes(),
		Memo:                     memo,
	}

	historyStartReq := &historyservice.StartWorkflowExecutionRequest{
		NamespaceId:  namespaceEntry.ID().String(),
		StartRequest: startReq,
	}

	_, err = d.historyClient.StartWorkflowExecution(ctx, historyStartReq)
	return err
}

func (d *ClientImpl) SyncVersionWorkflowFromWorkerDeployment(
	ctx context.Context,
	namespaceEntry *namespace.Namespace,
	deploymentName, version string,
	args *deploymentspb.SyncVersionStateUpdateArgs,
	identity string,
	requestID string,
) (_ *deploymentspb.SyncVersionStateResponse, retErr error) {
	//revive:disable-next-line:defer
	defer d.record("SyncVersionWorkflowFromWorkerDeployment", &retErr, namespaceEntry.Name(), deploymentName, version, args, identity)()

	versionObj, err := worker_versioning.WorkerDeploymentVersionFromString(version)
	if err != nil {
		return nil, fmt.Errorf("invalid version string: " + err.Error())
	}

	updatePayload, err := sdk.PreferProtoDataConverter.ToPayloads(args)
	if err != nil {
		return nil, err
	}
	outcome, err := d.updateWithStartWorkerDeploymentVersion(
		ctx,
		namespaceEntry,
		deploymentName,
		versionObj.BuildId,
		&updatepb.Request{
			Input: &updatepb.Input{Name: SyncVersionState, Args: updatePayload},
			Meta:  &updatepb.Meta{UpdateId: requestID, Identity: identity},
		},
		identity,
		requestID,
	)
	if err != nil {
		return nil, err
	}

	if failure := outcome.GetFailure(); failure.GetApplicationFailureInfo().GetType() == errNoChangeType {
		// pretend this is a success
		outcome = &updatepb.Outcome{
			Value: &updatepb.Outcome_Success{
				Success: failure.GetApplicationFailureInfo().GetDetails(),
			},
		}
	} else if failure != nil {
		// TODO: is there an easy way to recover the original type here?
		return nil, serviceerror.NewInternal(failure.Message)
	}

	success := outcome.GetSuccess()
	if success == nil {
		return nil, serviceerror.NewInternal("outcome missing success and failure")
	}

	var res deploymentspb.SyncVersionStateResponse
	if err := sdk.PreferProtoDataConverter.FromPayloads(success, &res); err != nil {
		return nil, err
	}
	return &res, nil
}

func (d *ClientImpl) DeleteVersionFromWorkerDeployment(
	ctx context.Context,
	namespaceEntry *namespace.Namespace,
	deploymentName, version string,
	identity string,
	requestID string,
) (retErr error) {
	//revive:disable-next-line:defer
	defer d.record("DeleteVersionFromWorkerDeployment", &retErr, namespaceEntry.Name(), deploymentName, version, identity)()

	versionObj, err := worker_versioning.WorkerDeploymentVersionFromString(version)
	if err != nil {
		return err
	}

	outcome, err := d.updateWithStartWorkerDeploymentVersion(
		ctx,
		namespaceEntry,
		deploymentName,
		versionObj.BuildId,
		&updatepb.Request{
			Input: &updatepb.Input{Name: DeleteVersion, Args: nil},
			Meta:  &updatepb.Meta{UpdateId: requestID, Identity: identity},
		},
		identity,
		requestID,
	)
	if err != nil {
		return err
	}

	if failure := outcome.GetFailure(); failure != nil {
		if failure.Message == errVersionNotDrained {
			return temporal.NewNonRetryableApplicationError(errVersionNotDrained, "Delete on version failed", nil) // non-retryable error to stop multiple activity attempts
		} else if failure.Message == errVersionHasPollers {
			return temporal.NewNonRetryableApplicationError(errVersionHasPollers, "Delete on version failed", nil) // non-retryable error to stop multiple activity attempts
		}
		return serviceerror.NewInternal(failure.Message)
	}

	success := outcome.GetSuccess()
	if success == nil {
		return serviceerror.NewInternal("outcome missing success and failure")
	}
	return nil
}

func (d *ClientImpl) updateWithStartWorkerDeploymentVersion(
	ctx context.Context,
	namespaceEntry *namespace.Namespace,
	deploymentName, buildID string,
	updateRequest *updatepb.Request,
	identity string,
	requestID string,
) (*updatepb.Outcome, error) {
	err := validateVersionWfParams(WorkerDeploymentFieldName, deploymentName, d.maxIDLengthLimit())
	if err != nil {
		return nil, err
	}
	err = validateVersionWfParams(WorkerDeploymentBuildIDFieldName, buildID, d.maxIDLengthLimit())
	if err != nil {
		return nil, err
	}

	workflowID := worker_versioning.GenerateVersionWorkflowID(deploymentName, buildID)

	now := timestamppb.Now()
	input, err := sdk.PreferProtoDataConverter.ToPayloads(&deploymentspb.WorkerDeploymentVersionWorkflowArgs{
		NamespaceName: namespaceEntry.Name().String(),
		NamespaceId:   namespaceEntry.ID().String(),
		VersionState: &deploymentspb.VersionLocalState{
			Version: &deploymentspb.WorkerDeploymentVersion{
				DeploymentName: deploymentName,
				BuildId:        buildID,
			},
<<<<<<< HEAD
			WorkflowVersioningMode:        enumspb.WORKFLOW_VERSIONING_MODE_VERSIONING_BEHAVIORS,
			CreateTime:                    now,
			RoutingUpdateTime:             now,
			CurrentSinceTime:              nil, // not current
			RampingSinceTime:              nil, // not ramping
			RampPercentage:                0,   // not ramping
			DrainageInfo:                  nil, // not draining or drained
			Metadata:                      nil, // todo
			DrainageRefreshInterval:       durationpb.New(d.drainageStatusRefreshInterval(namespaceEntry.Name().String())),
			DrainageVisibilityGracePeriod: durationpb.New(d.drainageStatusVisibilityGracePeriod(namespaceEntry.Name().String())),
=======
			CreateTime:        now,
			RoutingUpdateTime: now,
			CurrentSinceTime:  nil,                                 // not current
			RampingSinceTime:  nil,                                 // not ramping
			RampPercentage:    0,                                   // not ramping
			DrainageInfo:      &deploymentpb.VersionDrainageInfo{}, // not draining or drained
			Metadata:          nil,                                 // todo
>>>>>>> 2aba72b0
		},
	})
	if err != nil {
		return nil, err
	}

	memo, err := d.buildInitialVersionMemo(deploymentName, buildID)
	if err != nil {
		return nil, err
	}

	return d.updateWithStart(
		ctx,
		namespaceEntry,
		WorkerDeploymentVersionWorkflowType,
		workflowID,
		memo,
		input,
		updateRequest,
		identity,
		requestID,
	)
}

func (d *ClientImpl) updateWithStartWorkerDeployment(
	ctx context.Context,
	namespaceEntry *namespace.Namespace,
	deploymentName string,
	updateRequest *updatepb.Request,
	identity string,
	requestID string,
) (*updatepb.Outcome, error) {
	// validate params which are used for building workflowIDs
	err := validateVersionWfParams(WorkerDeploymentFieldName, deploymentName, d.maxIDLengthLimit())
	if err != nil {
		return nil, err
	}

	workflowID := worker_versioning.GenerateDeploymentWorkflowID(deploymentName)
	input, err := sdk.PreferProtoDataConverter.ToPayloads(&deploymentspb.WorkerDeploymentWorkflowArgs{
		NamespaceName:  namespaceEntry.Name().String(),
		NamespaceId:    namespaceEntry.ID().String(),
		DeploymentName: deploymentName,
	})
	if err != nil {
		return nil, err
	}

	memo, err := d.buildInitialMemo(deploymentName)
	if err != nil {
		return nil, err
	}

	return d.updateWithStart(
		ctx,
		namespaceEntry,
		WorkerDeploymentWorkflowType,
		workflowID,
		memo,
		input,
		updateRequest,
		identity,
		requestID,
	)
}

func (d *ClientImpl) AddVersionToWorkerDeployment(
	ctx context.Context,
	namespaceEntry *namespace.Namespace,
	deploymentName string,
	version string,
	identity string,
	requestID string,
) (*deploymentspb.AddVersionToWorkerDeploymentResponse, error) {
	updatePayload, err := sdk.PreferProtoDataConverter.ToPayloads(&deploymentspb.AddVersionToWorkerDeploymentUpdateArgs{
		Version:     version,
		MaxVersions: int32(d.maxDeployments(namespaceEntry.Name().String())),
	})
	if err != nil {
		return nil, err
	}

	updateRequest := &updatepb.Request{
		Input: &updatepb.Input{Name: AddVersionToWorkerDeployment, Args: updatePayload},
		Meta:  &updatepb.Meta{UpdateId: requestID, Identity: identity},
	}

	workflowID := worker_versioning.GenerateDeploymentWorkflowID(deploymentName)

	outcome, err := d.updateWithStart(
		ctx,
		namespaceEntry,
		WorkerDeploymentWorkflowType,
		workflowID,
		nil,
		nil,
		updateRequest,
		identity,
		requestID,
	)
	if err != nil {
		return nil, err
	}

	if failure := outcome.GetFailure(); failure.GetApplicationFailureInfo().GetType() == errVersionAlreadyExistsType {
		// pretend this is a success
		return &deploymentspb.AddVersionToWorkerDeploymentResponse{}, nil
	} else if failure != nil {
		// TODO: is there an easy way to recover the original type here?
		return nil, serviceerror.NewInternal(fmt.Sprintf("failed to add version %v to worker deployment %v with error %v", version, deploymentName, failure.Message))
	}

	success := outcome.GetSuccess()
	if success == nil {
		return nil, serviceerror.NewInternal(fmt.Sprintf("outcome missing success and failure while adding version %v to worker deployment %v", version, deploymentName))
	}

	return &deploymentspb.AddVersionToWorkerDeploymentResponse{}, nil
}

func (d *ClientImpl) updateWithStart(
	ctx context.Context,
	namespaceEntry *namespace.Namespace,
	workflowType string,
	workflowID string,
	memo *commonpb.Memo,
	input *commonpb.Payloads,
	updateRequest *updatepb.Request,
	identity string,
	requestID string,
) (*updatepb.Outcome, error) {
	// Start workflow execution, if it hasn't already
	startReq := &workflowservice.StartWorkflowExecutionRequest{
		RequestId:                requestID,
		Namespace:                namespaceEntry.Name().String(),
		WorkflowId:               workflowID,
		WorkflowType:             &commonpb.WorkflowType{Name: workflowType},
		TaskQueue:                &taskqueuepb.TaskQueue{Name: primitives.PerNSWorkerTaskQueue},
		Input:                    input,
		WorkflowIdReusePolicy:    enumspb.WORKFLOW_ID_REUSE_POLICY_ALLOW_DUPLICATE,
		WorkflowIdConflictPolicy: enumspb.WORKFLOW_ID_CONFLICT_POLICY_USE_EXISTING,
		SearchAttributes:         d.buildSearchAttributes(),
		Memo:                     memo,
		Identity:                 identity,
	}

	updateReq := &workflowservice.UpdateWorkflowExecutionRequest{
		Namespace: namespaceEntry.Name().String(),
		WorkflowExecution: &commonpb.WorkflowExecution{
			WorkflowId: workflowID,
		},
		Request:    updateRequest,
		WaitPolicy: &updatepb.WaitPolicy{LifecycleStage: enumspb.UPDATE_WORKFLOW_EXECUTION_LIFECYCLE_STAGE_COMPLETED},
	}

	// This is an atomic operation; if one operation fails, both will.
	multiOpReq := &historyservice.ExecuteMultiOperationRequest{
		NamespaceId: namespaceEntry.ID().String(),
		WorkflowId:  workflowID,
		Operations: []*historyservice.ExecuteMultiOperationRequest_Operation{
			{
				Operation: &historyservice.ExecuteMultiOperationRequest_Operation_StartWorkflow{
					StartWorkflow: &historyservice.StartWorkflowExecutionRequest{
						NamespaceId:  namespaceEntry.ID().String(),
						StartRequest: startReq,
					},
				},
			},
			{
				Operation: &historyservice.ExecuteMultiOperationRequest_Operation_UpdateWorkflow{
					UpdateWorkflow: &historyservice.UpdateWorkflowExecutionRequest{
						NamespaceId: namespaceEntry.ID().String(),
						Request:     updateReq,
					},
				},
			},
		},
	}

	policy := backoff.NewExponentialRetryPolicy(100 * time.Millisecond)
	isRetryable := func(err error) bool {
		return errors.Is(err, errRetry)
	}
	var outcome *updatepb.Outcome

	err := backoff.ThrottleRetryContext(ctx, func(ctx context.Context) error {
		// historyClient retries internally on retryable rpc errors, we just have to retry on
		// successful but un-completed responses.
		res, err := d.historyClient.ExecuteMultiOperation(ctx, multiOpReq)
		if err != nil {
			return err
		}

		// we should get exactly one of each of these
		var startRes *historyservice.StartWorkflowExecutionResponse
		var updateRes *workflowservice.UpdateWorkflowExecutionResponse
		for _, response := range res.Responses {
			if sr := response.GetStartWorkflow(); sr != nil {
				startRes = sr
			} else if ur := response.GetUpdateWorkflow().GetResponse(); ur != nil {
				updateRes = ur
			}
		}
		if startRes == nil {
			return serviceerror.NewInternal("failed to start deployment workflow")
		} else if updateRes == nil {
			return serviceerror.NewInternal("failed to update deployment workflow")
		}

		if updateRes.Stage != enumspb.UPDATE_WORKFLOW_EXECUTION_LIFECYCLE_STAGE_COMPLETED {
			// update not completed, try again
			return errRetry
		}

		outcome = updateRes.GetOutcome()
		return nil
	}, policy, isRetryable)

	return outcome, err
}

// TODO (Shivam): Verify if memo needs changes.
func (d *ClientImpl) buildInitialVersionMemo(deploymentName, buildID string) (*commonpb.Memo, error) {
	pl, err := sdk.PreferProtoDataConverter.ToPayload(&deploymentspb.VersionWorkflowMemo{
		DeploymentName: deploymentName,
		BuildId:        buildID,
	})
	if err != nil {
		return nil, err
	}

	return &commonpb.Memo{
		Fields: map[string]*commonpb.Payload{
			WorkerDeploymentMemoField: pl,
		},
	}, nil
}

func (d *ClientImpl) buildInitialMemo(deploymentName string) (*commonpb.Memo, error) {
	pl, err := sdk.PreferProtoDataConverter.ToPayload(&deploymentspb.WorkerDeploymentWorkflowMemo{
		DeploymentName: deploymentName,
		CreateTime:     timestamppb.Now(),
		RoutingConfig:  &deploymentpb.RoutingConfig{},
	})
	if err != nil {
		return nil, err
	}

	return &commonpb.Memo{
		Fields: map[string]*commonpb.Payload{
			WorkerDeploymentMemoField: pl,
		},
	}, nil
}

func (d *ClientImpl) buildSearchAttributes() *commonpb.SearchAttributes {
	sa := &commonpb.SearchAttributes{}
	searchattribute.AddSearchAttribute(&sa, searchattribute.TemporalNamespaceDivision, payload.EncodeString(WorkerDeploymentNamespaceDivision))
	return sa
}

func (d *ClientImpl) record(operation string, retErr *error, args ...any) func() {
	start := time.Now()
	return func() {
		elapsed := time.Since(start)

		// TODO: add metrics recording here

		if *retErr != nil {
			d.logger.Error("deployment client error",
				tag.Error(*retErr),
				tag.Operation(operation),
				tag.NewDurationTag("elapsed", elapsed),
				tag.NewAnyTag("args", args),
			)
		} else {
			d.logger.Debug("deployment client success",
				tag.Operation(operation),
				tag.NewDurationTag("elapsed", elapsed),
				tag.NewAnyTag("args", args),
			)
		}
	}
}

//nolint:staticcheck
func versionStateToVersionInfo(state *deploymentspb.VersionLocalState) *deploymentpb.WorkerDeploymentVersionInfo {
	if state == nil {
		return nil
	}

	taskQueues := make([]*deploymentpb.WorkerDeploymentVersionInfo_VersionTaskQueueInfo, 0, len(state.TaskQueueFamilies)*2)
	for taskQueueName, taskQueueFamilyInfo := range state.TaskQueueFamilies {
		for taskQueueType := range taskQueueFamilyInfo.TaskQueues {
			element := &deploymentpb.WorkerDeploymentVersionInfo_VersionTaskQueueInfo{
				Name: taskQueueName,
				Type: enumspb.TaskQueueType(taskQueueType),
				// TODO (Shivam): Add fields here as needed.
			}
			taskQueues = append(taskQueues, element)
		}
	}

	// TODO (Shivam): Add metadata and aggregated pollers status
	return &deploymentpb.WorkerDeploymentVersionInfo{
		Version:            worker_versioning.WorkerDeploymentVersionToString(state.Version),
		CreateTime:         state.CreateTime,
		RoutingChangedTime: state.RoutingUpdateTime,
		CurrentSinceTime:   state.CurrentSinceTime,
		RampingSinceTime:   state.RampingSinceTime,
		RampPercentage:     state.RampPercentage,
		TaskQueueInfos:     taskQueues,
		DrainageInfo:       state.DrainageInfo,
		Metadata:           state.Metadata,
	}
}

func (d *ClientImpl) deploymentStateToDeploymentInfo(ctx context.Context, namespaceEntry *namespace.Namespace,
	deploymentName string, state *deploymentspb.WorkerDeploymentLocalState) (*deploymentpb.WorkerDeploymentInfo, error) {
	if state == nil {
		return nil, nil
	}

	var workerDeploymentInfo deploymentpb.WorkerDeploymentInfo
	workerDeploymentInfo.Name = deploymentName
	workerDeploymentInfo.CreateTime = state.CreateTime

	workerDeploymentInfo.RoutingConfig = state.RoutingConfig

	for _, version := range state.Versions {
		versionInfo, err := d.DescribeVersion(ctx, namespaceEntry, version)
		if err != nil {
			return nil, err
		}
		workerDeploymentInfo.VersionSummaries = append(workerDeploymentInfo.VersionSummaries, &deploymentpb.WorkerDeploymentInfo_WorkerDeploymentVersionSummary{
			Version:        versionInfo.Version,
			CreateTime:     versionInfo.CreateTime,
			DrainageStatus: versionInfo.GetDrainageInfo().GetStatus(),
		})
	}

	return &workerDeploymentInfo, nil
}

func (d *ClientImpl) GetVersionDrainageStatus(
	ctx context.Context,
	namespaceEntry *namespace.Namespace,
	deploymentName, buildID string) (enumspb.VersionDrainageStatus, error) {
	countRequest := manager.CountWorkflowExecutionsRequest{
		NamespaceID: namespaceEntry.ID(),
		Namespace:   namespaceEntry.Name(),
		Query:       makeDeploymentQuery(deploymentName, buildID),
	}
	countResponse, err := d.visibilityManager.CountWorkflowExecutions(ctx, &countRequest)
	if err != nil {
		return enumspb.VERSION_DRAINAGE_STATUS_UNSPECIFIED, err
	}
	if countResponse.Count == 0 {
		return enumspb.VERSION_DRAINAGE_STATUS_DRAINED, nil
	}
	return enumspb.VERSION_DRAINAGE_STATUS_DRAINING, nil
}

func makeDeploymentQuery(deploymentName, buildID string) string {
	var statusFilter string
	deploymentFilter := fmt.Sprintf("= '%s'", worker_versioning.PinnedBuildIdSearchAttribute(&deploymentpb.Deployment{
		SeriesName: deploymentName,
		BuildId:    buildID,
	}))
	statusFilter = "= 'Running'"
	return fmt.Sprintf("%s %s AND %s %s", searchattribute.BuildIds, deploymentFilter, searchattribute.ExecutionStatus, statusFilter)
}

func (d *ClientImpl) IsVersionMissingTaskQueues(ctx context.Context, namespaceEntry *namespace.Namespace, prevCurrentVersion, newVersion string) (bool, error) {
	// Check if all the task-queues in the prevCurrentVersion are present in the newCurrentVersion (newVersion is either the new ramping version or the new current version)
	prevCurrentVersionInfo, err := d.DescribeVersion(ctx, namespaceEntry, prevCurrentVersion)
	if err != nil {
		return false, err
	}

	newVersionInfo, err := d.DescribeVersion(ctx, namespaceEntry, newVersion)
	if err != nil {
		return false, err
	}

	missingTaskQueues, err := d.checkForMissingTaskQueues(prevCurrentVersionInfo, newVersionInfo)
	if err != nil {
		return false, err
	}

	if len(missingTaskQueues) == 0 {
		return false, nil
	}

	// Verify that all the missing task-queues have been added to another deployment or do not have backlogged tasks/add-rate > 0
	for _, missingTaskQueue := range missingTaskQueues {
		isExpectedInNewVersion, err := d.isTaskQueueExpectedInNewVersion(ctx, namespaceEntry, missingTaskQueue, prevCurrentVersionInfo)
		if err != nil {
			return false, err
		}
		if isExpectedInNewVersion {
			// one of the missing task queues is expected in the new version
			return true, nil
		}
	}

	// all expected task queues are present in the new version
	return false, nil
}

// isTaskQueueExpectedInNewVersion checks if a task queue is expected in the new version. A task queue is expected in the new version if:
// 1. It is not assigned to a deployment different from the deployment's current version.
// 2. It has backlogged tasks or add-rate > 0.
func (d *ClientImpl) isTaskQueueExpectedInNewVersion(
	ctx context.Context,
	namespaceEntry *namespace.Namespace,
	taskQueue *deploymentpb.WorkerDeploymentVersionInfo_VersionTaskQueueInfo,
	prevCurrentVersionInfo *deploymentpb.WorkerDeploymentVersionInfo,
) (bool, error) {
	// First check if task queue is assigned to another deployment
	response, err := d.matchingClient.DescribeTaskQueue(ctx, &matchingservice.DescribeTaskQueueRequest{
		NamespaceId: namespaceEntry.ID().String(),
		DescRequest: &workflowservice.DescribeTaskQueueRequest{
			TaskQueue: &taskqueuepb.TaskQueue{
				Name: taskQueue.Name,
				Kind: enumspb.TaskQueueKind(enumspb.TASK_QUEUE_KIND_NORMAL),
			},
			TaskQueueType: enumspb.TaskQueueType(taskQueue.Type),
		},
	})
	if err != nil {
		return false, err
	}

	// Task Queue has been moved to another Worker Deployment
	if response.DescResponse.VersioningInfo != nil &&
		response.DescResponse.VersioningInfo.GetCurrentVersion() != prevCurrentVersionInfo.GetVersion() {
		return false, nil
	}

	// Check if task queue has backlogged tasks or add-rate > 0
	response, err = d.matchingClient.DescribeTaskQueue(ctx, &matchingservice.DescribeTaskQueueRequest{
		NamespaceId: namespaceEntry.ID().String(),
		DescRequest: &workflowservice.DescribeTaskQueueRequest{
			ApiMode: enumspb.DESCRIBE_TASK_QUEUE_MODE_ENHANCED,
			TaskQueue: &taskqueuepb.TaskQueue{
				Name: taskQueue.Name,
				Kind: enumspb.TaskQueueKind(enumspb.TASK_QUEUE_KIND_NORMAL),
			},
			TaskQueueTypes: []enumspb.TaskQueueType{enumspb.TaskQueueType(taskQueue.Type)},
			Versions: &taskqueuepb.TaskQueueVersionSelection{
				BuildIds: []string{prevCurrentVersionInfo.GetVersion()}, // pretending the version string is a build id
			},
			TaskQueueType: enumspb.TaskQueueType(taskQueue.Type), // since request doesn't pass through frontend, this field is not automatically populated
			ReportStats:   true,
		},
	})
	if err != nil {
		d.logger.Error("error fetching AddRate for task-queue", tag.Error(err))
		return false, err
	}

	typesInfo := response.GetDescResponse().GetVersionsInfo()[prevCurrentVersionInfo.GetVersion()].GetTypesInfo()
	if typesInfo != nil {
		typeStats := typesInfo[int32(enumspb.TaskQueueType(taskQueue.Type))]
		if typeStats != nil && typeStats.GetStats() != nil &&
			(typeStats.GetStats().GetTasksAddRate() != 0 || typeStats.GetStats().GetApproximateBacklogCount() != 0) {
			return true, nil
		}
	}

	return false, nil
}

// checkForMissingTaskQueues checks if all the task-queues in the previous version are present in the new version
func (d *ClientImpl) checkForMissingTaskQueues(prevCurrentVersionInfo, newCurrentVersionInfo *deploymentpb.WorkerDeploymentVersionInfo) ([]*deploymentpb.WorkerDeploymentVersionInfo_VersionTaskQueueInfo, error) {
	prevCurrentVersionTaskQueues := prevCurrentVersionInfo.GetTaskQueueInfos()
	newCurrentVersionTaskQueues := newCurrentVersionInfo.GetTaskQueueInfos()

	missingTaskQueues := []*deploymentpb.WorkerDeploymentVersionInfo_VersionTaskQueueInfo{}
	for _, prevTaskQueue := range prevCurrentVersionTaskQueues {
		found := false
		for _, newTaskQueue := range newCurrentVersionTaskQueues {
			if prevTaskQueue.GetName() == newTaskQueue.GetName() && prevTaskQueue.GetType() == newTaskQueue.GetType() {
				found = true
				break
			}
		}
		if !found {
			missingTaskQueues = append(missingTaskQueues, prevTaskQueue)
		}
	}

	return missingTaskQueues, nil
}<|MERGE_RESOLUTION|>--- conflicted
+++ resolved
@@ -177,10 +177,10 @@
 
 // ClientImpl implements Client
 type ClientImpl struct {
-<<<<<<< HEAD
 	logger                              log.Logger
 	historyClient                       historyservice.HistoryServiceClient
 	visibilityManager                   manager.VisibilityManager
+	matchingClient                      resource.MatchingClient
 	maxIDLengthLimit                    dynamicconfig.IntPropertyFn
 	visibilityMaxPageSize               dynamicconfig.IntPropertyFnWithNamespaceFilter
 	maxDeployments                      dynamicconfig.IntPropertyFnWithNamespaceFilter
@@ -188,15 +188,6 @@
 	maxTaskQueuesInDeployment           dynamicconfig.IntPropertyFnWithNamespaceFilter
 	drainageStatusVisibilityGracePeriod dynamicconfig.DurationPropertyFnWithNamespaceFilter
 	drainageStatusRefreshInterval       dynamicconfig.DurationPropertyFnWithNamespaceFilter
-=======
-	logger                    log.Logger
-	historyClient             historyservice.HistoryServiceClient
-	visibilityManager         manager.VisibilityManager
-	matchingClient            resource.MatchingClient
-	maxIDLengthLimit          dynamicconfig.IntPropertyFn
-	visibilityMaxPageSize     dynamicconfig.IntPropertyFnWithNamespaceFilter
-	maxTaskQueuesInDeployment dynamicconfig.IntPropertyFnWithNamespaceFilter
->>>>>>> 2aba72b0
 }
 
 var _ Client = (*ClientImpl)(nil)
@@ -591,7 +582,6 @@
 	//revive:disable-next-line:defer
 	defer d.record("StartWorkerDeployment", &retErr, namespaceEntry.Name(), deploymentName, identity)()
 
-<<<<<<< HEAD
 	// TODO (Carly): either max page size or default page size is 1000, so if there are > 1000 this would not catch it
 	deps, _, err := d.ListWorkerDeployments(ctx, namespaceEntry, 0, nil)
 	if err != nil {
@@ -601,10 +591,7 @@
 		return serviceerror.NewFailedPrecondition("maximum deployments in namespace, adjust scavenger speed or delete manually to continue deploying.")
 	}
 
-	workflowID := GenerateWorkflowID(deploymentName)
-=======
 	workflowID := worker_versioning.GenerateDeploymentWorkflowID(deploymentName)
->>>>>>> 2aba72b0
 
 	input, err := sdk.PreferProtoDataConverter.ToPayloads(&deploymentspb.WorkerDeploymentWorkflowArgs{
 		NamespaceName:  namespaceEntry.Name().String(),
@@ -777,26 +764,15 @@
 				DeploymentName: deploymentName,
 				BuildId:        buildID,
 			},
-<<<<<<< HEAD
-			WorkflowVersioningMode:        enumspb.WORKFLOW_VERSIONING_MODE_VERSIONING_BEHAVIORS,
 			CreateTime:                    now,
 			RoutingUpdateTime:             now,
-			CurrentSinceTime:              nil, // not current
-			RampingSinceTime:              nil, // not ramping
-			RampPercentage:                0,   // not ramping
-			DrainageInfo:                  nil, // not draining or drained
-			Metadata:                      nil, // todo
+			CurrentSinceTime:              nil,                                 // not current
+			RampingSinceTime:              nil,                                 // not ramping
+			RampPercentage:                0,                                   // not ramping
+			DrainageInfo:                  &deploymentpb.VersionDrainageInfo{}, // not draining or drained
+			Metadata:                      nil,                                 // todo
 			DrainageRefreshInterval:       durationpb.New(d.drainageStatusRefreshInterval(namespaceEntry.Name().String())),
 			DrainageVisibilityGracePeriod: durationpb.New(d.drainageStatusVisibilityGracePeriod(namespaceEntry.Name().String())),
-=======
-			CreateTime:        now,
-			RoutingUpdateTime: now,
-			CurrentSinceTime:  nil,                                 // not current
-			RampingSinceTime:  nil,                                 // not ramping
-			RampPercentage:    0,                                   // not ramping
-			DrainageInfo:      &deploymentpb.VersionDrainageInfo{}, // not draining or drained
-			Metadata:          nil,                                 // todo
->>>>>>> 2aba72b0
 		},
 	})
 	if err != nil {
