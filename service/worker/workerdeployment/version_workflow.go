package workerdeployment

import (
	"fmt"
	"time"

	"github.com/pborman/uuid"
	commonpb "go.temporal.io/api/common/v1"
	deploymentpb "go.temporal.io/api/deployment/v1"
	enumspb "go.temporal.io/api/enums/v1"
	"go.temporal.io/api/serviceerror"
	sdkclient "go.temporal.io/sdk/client"
	sdklog "go.temporal.io/sdk/log"
	"go.temporal.io/sdk/temporal"
	"go.temporal.io/sdk/workflow"
	deploymentspb "go.temporal.io/server/api/deployment/v1"
	"go.temporal.io/server/common/log/tag"
	"go.temporal.io/server/common/metrics"
	"go.temporal.io/server/common/searchattribute"
	"go.temporal.io/server/common/worker_versioning"
	"google.golang.org/protobuf/types/known/timestamppb"
)

const (
	// This key is used by controllers who manage deployment versions.
	metadataKeyController    = "temporal.io/controller"
	defaultVisibilityRefresh = 5 * time.Minute
	defaultVisibilityGrace   = 3 * time.Minute
)

type (
	// VersionWorkflowRunner holds the local state for a deployment workflow
	VersionWorkflowRunner struct {
		*deploymentspb.WorkerDeploymentVersionWorkflowArgs
		a                                 *VersionActivities
		logger                            sdklog.Logger
		metrics                           sdkclient.MetricsHandler
		lock                              workflow.Mutex
		unsafeRefreshIntervalGetter       func() any
		unsafeVisibilityGracePeriodGetter func() any
		deleteVersion                     bool
		// stateChanged is used to track if the state of the workflow has undergone a local state change since the last signal/update.
		// This prevents a workflow from continuing-as-new if the state has not changed.
		stateChanged  bool
		signalHandler *SignalHandler
		forceCAN      bool
	}
)

// VersionWorkflow is implemented in a way where it always CaNs after some
// history events are added to it and it has no pending work to do. This is to keep the
// history clean so that we have less concern about backwards and forwards compatibility.
// In steady state (i.e. absence of ongoing updates or signals) the wf should only have
// a single wft in the history. For draining versions, the workflow history should only
// have a single wft in history followed by a scheduled timer for refreshing drainage
// info.
func VersionWorkflow(
	ctx workflow.Context,
	unsafeRefreshIntervalGetter func() any,
	unsafeVisibilityGracePeriodGetter func() any,
	versionWorkflowArgs *deploymentspb.WorkerDeploymentVersionWorkflowArgs,
) error {
	versionWorkflowRunner := &VersionWorkflowRunner{
		WorkerDeploymentVersionWorkflowArgs: versionWorkflowArgs,

		a:                                 nil,
		logger:                            sdklog.With(workflow.GetLogger(ctx), "wf-namespace", versionWorkflowArgs.NamespaceName),
		metrics:                           workflow.GetMetricsHandler(ctx).WithTags(map[string]string{"namespace": versionWorkflowArgs.NamespaceName}),
		lock:                              workflow.NewMutex(ctx),
		unsafeRefreshIntervalGetter:       unsafeRefreshIntervalGetter,
		unsafeVisibilityGracePeriodGetter: unsafeVisibilityGracePeriodGetter,
		signalHandler: &SignalHandler{
			signalSelector: workflow.NewSelector(ctx),
		},
	}
	return versionWorkflowRunner.run(ctx)
}

func (d *VersionWorkflowRunner) listenToSignals(ctx workflow.Context) {
	// Fetch signal channels
	forceCANSignalChannel := workflow.GetSignalChannel(ctx, ForceCANSignalName)
	drainageStatusSignalChannel := workflow.GetSignalChannel(ctx, SyncDrainageSignalName)

	d.signalHandler.signalSelector.AddReceive(forceCANSignalChannel, func(c workflow.ReceiveChannel, more bool) {
		d.signalHandler.processingSignals++
		defer func() { d.signalHandler.processingSignals-- }()
		// Process Signal
		c.Receive(ctx, nil)
		d.forceCAN = true
	})
	d.signalHandler.signalSelector.AddReceive(drainageStatusSignalChannel, func(c workflow.ReceiveChannel, more bool) {
		d.signalHandler.processingSignals++
		defer func() { d.signalHandler.processingSignals-- }()

		var newInfo *deploymentpb.VersionDrainageInfo
		c.Receive(ctx, &newInfo)

		// if the version is current or ramping, ignore drainage signal since it could have come late
		if d.VersionState.GetRampingSinceTime() != nil || d.VersionState.GetCurrentSinceTime() != nil {
			return
		}

		mergedInfo := &deploymentpb.VersionDrainageInfo{}
		mergedInfo.LastCheckedTime = newInfo.LastCheckedTime
		if d.VersionState.GetDrainageInfo().GetStatus() != newInfo.Status {
			mergedInfo.Status = newInfo.Status
			mergedInfo.LastChangedTime = newInfo.LastCheckedTime
			d.VersionState.DrainageInfo = mergedInfo
		} else {
			mergedInfo.Status = d.VersionState.DrainageInfo.Status
			mergedInfo.LastChangedTime = d.VersionState.DrainageInfo.LastChangedTime
			d.VersionState.DrainageInfo = mergedInfo
		}

		if d.VersionState.GetDrainageInfo().GetStatus() == enumspb.VERSION_DRAINAGE_STATUS_DRAINED {
			d.VersionState.Status = enumspb.WORKER_DEPLOYMENT_VERSION_STATUS_DRAINED
		}
		d.syncSummary(ctx)
	})

	// Keep waiting for signals, when it's time to CaN the main goroutine will exit.
	for {
		d.signalHandler.signalSelector.Select(ctx)
	}
}

func (d *VersionWorkflowRunner) run(ctx workflow.Context) error {
	if d.GetVersionState().DeploymentVersion == nil {
		return fmt.Errorf("version cannot be nil on start")
	}
	if d.VersionState.GetCreateTime() == nil {
		d.VersionState.CreateTime = timestamppb.New(workflow.Now(ctx))
	}
	if d.VersionState.Status == enumspb.WORKER_DEPLOYMENT_VERSION_STATUS_UNSPECIFIED {
		d.VersionState.Status = enumspb.WORKER_DEPLOYMENT_VERSION_STATUS_INACTIVE
	}

	// if we were draining and just continued-as-new, do another drainage check after waiting for appropriate time
	if d.VersionState.GetDrainageInfo().GetStatus() == enumspb.VERSION_DRAINAGE_STATUS_DRAINING {
		workflow.Go(ctx, d.refreshDrainageInfo)
	}

	// Set up Query Handlers here:
	if err := workflow.SetQueryHandler(ctx, QueryDescribeVersion, d.handleDescribeQuery); err != nil {
		d.logger.Error("Failed while setting up query handler")
		return err
	}

	if err := workflow.SetUpdateHandlerWithOptions(
		ctx,
		RegisterWorkerInDeploymentVersion,
		d.handleRegisterWorker,
		workflow.UpdateHandlerOptions{
			Validator: d.validateRegisterWorker,
		},
	); err != nil {
		return err
	}

	if err := workflow.SetUpdateHandlerWithOptions(
		ctx,
		SyncVersionState,
		d.handleSyncState,
		workflow.UpdateHandlerOptions{
			Validator: d.validateSyncState,
		},
	); err != nil {
		return err
	}

	if err := workflow.SetUpdateHandlerWithOptions(
		ctx,
		DeleteVersion,
		d.handleDeleteVersion,
		workflow.UpdateHandlerOptions{
			Validator: d.validateDeleteVersion,
		},
	); err != nil {
		return err
	}

	if err := workflow.SetUpdateHandler(
		ctx,
		UpdateVersionMetadata,
		d.handleUpdateVersionMetadata,
	); err != nil {
		return err
	}

	// First ensure deployment workflow is running
	if !d.VersionState.StartedDeploymentWorkflow {
		activityCtx := workflow.WithActivityOptions(ctx, defaultActivityOptions)
		err := workflow.ExecuteActivity(activityCtx, d.a.StartWorkerDeploymentWorkflow, &deploymentspb.StartWorkerDeploymentRequest{
			DeploymentName: d.VersionState.DeploymentVersion.DeploymentName,
			RequestId:      d.newUUID(ctx),
		}).Get(ctx, nil)
		if err != nil {
			return err
		}
		d.VersionState.StartedDeploymentWorkflow = true
	}

	// Listen to signals in a different goroutine to make business logic clearer
	workflow.Go(ctx, d.listenToSignals)

	// Wait until we can continue as new or are cancelled. The workflow will continue-as-new iff
	// there are no pending updates/signals and the state has changed.
	err := workflow.Await(ctx, func() bool {
		return d.deleteVersion || // version is deleted -> it's ok to drop all signals and updates.
			// There is no pending signal or update, but the state is dirty or forceCaN is requested:
			(!d.signalHandler.signalSelector.HasPending() && d.signalHandler.processingSignals == 0 && workflow.AllHandlersFinished(ctx) &&
				(d.forceCAN || d.stateChanged))
	})
	if err != nil {
		return err
	}

	if d.deleteVersion {
		return nil
	}

	d.logger.Debug("Version doing continue-as-new")
	nextArgs := d.WorkerDeploymentVersionWorkflowArgs
	nextArgs.VersionState = d.VersionState
	return workflow.NewContinueAsNewError(ctx, WorkerDeploymentVersionWorkflowType, nextArgs)
}

func (d *VersionWorkflowRunner) handleUpdateVersionMetadata(ctx workflow.Context, args *deploymentspb.UpdateVersionMetadataArgs) (*deploymentspb.UpdateVersionMetadataResponse, error) {
	if d.VersionState.Metadata == nil && args.UpsertEntries != nil {
		d.VersionState.Metadata = &deploymentpb.VersionMetadata{}
		d.VersionState.Metadata.Entries = make(map[string]*commonpb.Payload)
	}

	for _, key := range workflow.DeterministicKeys(args.UpsertEntries) {
		if key == metadataKeyController && d.VersionState.Metadata.Entries[key] == nil {
			// adding the controller identifier key-value for the first time, counting as a controller-managed version
			// TODO: also check and potentially emit the controller id
			d.metrics.Counter(metrics.WorkerDeploymentVersionCreatedManagedByController.Name()).Inc(1)
		}

		payload := args.UpsertEntries[key]
		d.VersionState.Metadata.Entries[key] = payload
	}

	for _, key := range args.RemoveEntries {
		delete(d.VersionState.Metadata.Entries, key)
	}

	// although the handler might have not changed the metadata at all, still
	// it's better to CaN because some history events are built now.
	d.setStateChanged()

	return &deploymentspb.UpdateVersionMetadataResponse{
		Metadata: d.VersionState.Metadata,
	}, nil
}

func (d *VersionWorkflowRunner) startDrainage(ctx workflow.Context, isCan bool) {
	if d.VersionState.GetDrainageInfo().GetStatus() == enumspb.VERSION_DRAINAGE_STATUS_UNSPECIFIED {
		now := timestamppb.New(workflow.Now(ctx))
		d.VersionState.DrainageInfo = &deploymentpb.VersionDrainageInfo{
			Status:          enumspb.VERSION_DRAINAGE_STATUS_DRAINING,
			LastChangedTime: now,
			LastCheckedTime: now,
		}
		d.syncSummary(ctx)
		d.setStateChanged()
	}
}

func (d *VersionWorkflowRunner) buildSearchAttributes() temporal.SearchAttributes {
	return temporal.NewSearchAttributes(
		temporal.NewSearchAttributeKeyString(searchattribute.TemporalNamespaceDivision).ValueSet(WorkerDeploymentNamespaceDivision),
	)
}

func (d *VersionWorkflowRunner) validateDeleteVersion(args *deploymentspb.DeleteVersionArgs) error {
	// We can't call DescribeTaskQueue here because that would be an Activity call / non-deterministic.
	// Once we have PollersStatus on the version, we can check it here.
	return nil
}

func (d *VersionWorkflowRunner) handleDeleteVersion(ctx workflow.Context, args *deploymentspb.DeleteVersionArgs) error {
	// use lock to enforce only one update at a time
	err := d.lock.Lock(ctx)
	if err != nil {
		d.logger.Error("Could not acquire workflow lock")
		return serviceerror.NewDeadlineExceeded("Could not acquire workflow lock")
	}
	defer func() {
		// although the handler might have not changed the state and had returned an error, still
		// it's better to CaN because some history events are built now.
		d.setStateChanged()
		d.lock.Unlock()
	}()

	// wait until deployment workflow started
	err = workflow.Await(ctx, func() bool { return d.VersionState.StartedDeploymentWorkflow })
	if err != nil {
		d.logger.Error("Update canceled before worker deployment workflow started")
		return serviceerror.NewDeadlineExceeded("Update canceled before worker deployment workflow started")
	}

	state := d.GetVersionState()
	activityCtx := workflow.WithActivityOptions(ctx, defaultActivityOptions)

	// Manual deletion of versions is only possible when:
	// 1. The version is not current or ramping (checked in the deployment wf)
	// 2. The version is not draining. (check skipped when `skip-drainage=true` )
	// 3. The version has no active pollers.

	// 2. Check if the version is draining.
	if !args.SkipDrainage {
		if state.GetDrainageInfo().GetStatus() == enumspb.VERSION_DRAINAGE_STATUS_DRAINING {
			// activity won't retry on this error since version not eligible for deletion
			return serviceerror.NewFailedPrecondition(ErrVersionIsDraining)
		}
	}

	// 3. Check if the version has any active pollers.
	hasPollers, err := d.doesVersionHaveActivePollers(ctx)
	if hasPollers {
		// activity won't retry on this error since version not eligible for deletion
		return serviceerror.NewFailedPrecondition(ErrVersionHasPollers)
	}
	if err != nil {
		// some other error allowing activity retries
		return err
	}

	// sync version removal to task queues
	syncReq := &deploymentspb.SyncDeploymentVersionUserDataRequest{
		DeploymentVersion: state.GetDeploymentVersion(),
		ForgetVersion:     true,
	}

	for _, tqName := range workflow.DeterministicKeys(state.TaskQueueFamilies) {
		byType := state.TaskQueueFamilies[tqName]
		var types []enumspb.TaskQueueType
		for _, tqType := range workflow.DeterministicKeys(byType.TaskQueues) {
			types = append(types, enumspb.TaskQueueType(tqType))
		}
		syncReq.Sync = append(syncReq.Sync, &deploymentspb.SyncDeploymentVersionUserDataRequest_SyncUserData{
			Name:  tqName,
			Types: types,
		})
	}

	var syncRes deploymentspb.SyncDeploymentVersionUserDataResponse
	err = workflow.ExecuteActivity(activityCtx, d.a.SyncDeploymentVersionUserData, syncReq).Get(ctx, &syncRes)
	if err != nil {
		// TODO (Shivam): Compensation functions required to roll back the local state + activity changes.
		return err
	}

	// wait for propagation
	if len(syncRes.TaskQueueMaxVersions) > 0 {
		err = workflow.ExecuteActivity(
			activityCtx,
			d.a.CheckWorkerDeploymentUserDataPropagation,
			&deploymentspb.CheckWorkerDeploymentUserDataPropagationRequest{
				TaskQueueMaxVersions: syncRes.TaskQueueMaxVersions,
			}).Get(ctx, nil)
		if err != nil {
			// TODO (Shivam): Compensation functions required to roll back the local state + activity changes.
			return err
		}
	}

	d.deleteVersion = true
	return nil
}

// doesVersionHaveActivePollers returns true if the version has active pollers.
func (d *VersionWorkflowRunner) doesVersionHaveActivePollers(ctx workflow.Context) (bool, error) {

	// describe all task queues in the deployment, if any have pollers, then cannot delete

	tqNameToTypes := make(map[string]*deploymentspb.CheckTaskQueuesHavePollersActivityArgs_TaskQueueTypes)
	for _, tqName := range workflow.DeterministicKeys(d.VersionState.TaskQueueFamilies) {
		tqFamilyData := d.VersionState.TaskQueueFamilies[tqName]
		var tqTypes []enumspb.TaskQueueType
		for _, tqType := range workflow.DeterministicKeys(tqFamilyData.TaskQueues) {
			tqTypes = append(tqTypes, enumspb.TaskQueueType(tqType))
		}
		tqNameToTypes[tqName] = &deploymentspb.CheckTaskQueuesHavePollersActivityArgs_TaskQueueTypes{Types: tqTypes}
	}
	checkPollersReq := &deploymentspb.CheckTaskQueuesHavePollersActivityArgs{
		TaskQueuesAndTypes: tqNameToTypes,
		DeploymentVersion:  d.VersionState.DeploymentVersion,
	}
	activityCtx := workflow.WithActivityOptions(ctx, defaultActivityOptions)
	var hasPollers bool
	err := workflow.ExecuteActivity(activityCtx, d.a.CheckIfTaskQueuesHavePollers, checkPollersReq).Get(ctx, &hasPollers)
	if err != nil {
		return false, err
	}
	return hasPollers, nil
}

func (d *VersionWorkflowRunner) validateRegisterWorker(args *deploymentspb.RegisterWorkerInVersionArgs) error {
	if _, ok := d.VersionState.TaskQueueFamilies[args.TaskQueueName].GetTaskQueues()[int32(args.TaskQueueType)]; ok {
		return temporal.NewApplicationError("task queue already exists in deployment version", errNoChangeType)
	}
	if len(d.VersionState.TaskQueueFamilies) >= int(args.MaxTaskQueues) {
		return temporal.NewApplicationError(
			fmt.Sprintf("maximum number of task queues (%d) have been registered in deployment", args.MaxTaskQueues),
			errMaxTaskQueuesInVersionType,
		)
	}
	return nil
}

func (d *VersionWorkflowRunner) handleRegisterWorker(ctx workflow.Context, args *deploymentspb.RegisterWorkerInVersionArgs) error {
	// use lock to enforce only one update at a time
	err := d.lock.Lock(ctx)
	if err != nil {
		d.logger.Error("Could not acquire workflow lock")
		return err
	}
	defer func() {
		// although the handler might have not changed the state and had returned an error, still
		// it's better to CaN because some history events are built now.
		d.setStateChanged()
		d.lock.Unlock()
	}()

	// Add the task queue to the local state.
	if d.VersionState.TaskQueueFamilies == nil {
		d.VersionState.TaskQueueFamilies = make(map[string]*deploymentspb.VersionLocalState_TaskQueueFamilyData)
	}
	if d.VersionState.TaskQueueFamilies[args.TaskQueueName] == nil {
		d.VersionState.TaskQueueFamilies[args.TaskQueueName] = &deploymentspb.VersionLocalState_TaskQueueFamilyData{}
	}
	if d.VersionState.TaskQueueFamilies[args.TaskQueueName].TaskQueues == nil {
		d.VersionState.TaskQueueFamilies[args.TaskQueueName].TaskQueues = make(map[int32]*deploymentspb.TaskQueueVersionData)
	}
	d.VersionState.TaskQueueFamilies[args.TaskQueueName].TaskQueues[int32(args.TaskQueueType)] = &deploymentspb.TaskQueueVersionData{}

	// initial data
	data := &deploymentspb.DeploymentVersionData{
		DeploymentVersion: d.VersionState.DeploymentVersion,
		RoutingUpdateTime: d.VersionState.RoutingUpdateTime,
		CurrentSinceTime:  d.VersionState.CurrentSinceTime,
		RampingSinceTime:  d.VersionState.RampingSinceTime,
		RampPercentage:    d.VersionState.RampPercentage,
	}

	activityCtx := workflow.WithActivityOptions(ctx, defaultActivityOptions)

	// sync to user data
	var syncRes deploymentspb.SyncDeploymentVersionUserDataResponse
	err = workflow.ExecuteActivity(activityCtx, d.a.SyncDeploymentVersionUserData, &deploymentspb.SyncDeploymentVersionUserDataRequest{
		DeploymentVersion: d.VersionState.DeploymentVersion,
		Sync: []*deploymentspb.SyncDeploymentVersionUserDataRequest_SyncUserData{
			{
				Name:  args.TaskQueueName,
				Types: []enumspb.TaskQueueType{args.TaskQueueType},
				Data:  data,
			},
		},
	}).Get(ctx, &syncRes)
	if err != nil {
		return err
	}

	if len(syncRes.TaskQueueMaxVersions) > 0 {
		// wait for propagation
		err = workflow.ExecuteActivity(
			activityCtx,
			d.a.CheckWorkerDeploymentUserDataPropagation,
			&deploymentspb.CheckWorkerDeploymentUserDataPropagationRequest{
				TaskQueueMaxVersions: syncRes.TaskQueueMaxVersions,
			}).Get(ctx, nil)
		if err != nil {
			return err
		}
	}

	return nil
}

// If routing update time has changed then we want to let the update through.
func (d *VersionWorkflowRunner) validateSyncState(args *deploymentspb.SyncVersionStateUpdateArgs) error {
	res := &deploymentspb.SyncVersionStateResponse{VersionState: d.VersionState}
	if args.GetRoutingUpdateTime().AsTime().Equal(d.GetVersionState().GetRoutingUpdateTime().AsTime()) {
		return temporal.NewApplicationError("no change", errNoChangeType, res)
	}
	return nil
}

func (d *VersionWorkflowRunner) handleSyncState(ctx workflow.Context, args *deploymentspb.SyncVersionStateUpdateArgs) (*deploymentspb.SyncVersionStateResponse, error) {
	// use lock to enforce only one update at a time
	err := d.lock.Lock(ctx)
	if err != nil {
		d.logger.Error("Could not acquire workflow lock")
		return nil, serviceerror.NewDeadlineExceeded("Could not acquire workflow lock")
	}
	defer func() {
		// although the handler might have not changed the state and had returned an error, still
		// it's better to CaN because some history events are built now.
		d.setStateChanged()
		d.lock.Unlock()
	}()

	// wait until deployment workflow started
	err = workflow.Await(ctx, func() bool { return d.VersionState.StartedDeploymentWorkflow })
	if err != nil {
		d.logger.Error("Update canceled before worker deployment workflow started")
		return nil, serviceerror.NewDeadlineExceeded("Update canceled before worker deployment workflow started")
	}

	state := d.GetVersionState()

	// sync to task queues
	syncReq := &deploymentspb.SyncDeploymentVersionUserDataRequest{
		DeploymentVersion: state.GetDeploymentVersion(),
	}

	// send in the task-queue families in batches of syncBatchSize
	batches := make([][]*deploymentspb.SyncDeploymentVersionUserDataRequest_SyncUserData, 0)
	for _, tqName := range workflow.DeterministicKeys(state.TaskQueueFamilies) {
		byType := state.TaskQueueFamilies[tqName]
		data := &deploymentspb.DeploymentVersionData{
			DeploymentVersion: d.VersionState.DeploymentVersion,
			RoutingUpdateTime: args.RoutingUpdateTime,
			CurrentSinceTime:  args.CurrentSinceTime,
			RampingSinceTime:  args.RampingSinceTime,
			RampPercentage:    args.RampPercentage,
		}
		var types []enumspb.TaskQueueType
		for _, tqType := range workflow.DeterministicKeys(byType.TaskQueues) {
			types = append(types, enumspb.TaskQueueType(tqType))
		}

		syncReq.Sync = append(syncReq.Sync, &deploymentspb.SyncDeploymentVersionUserDataRequest_SyncUserData{
			Name:  tqName,
			Types: types,
			Data:  data,
		})

		if len(syncReq.Sync) == int(d.VersionState.SyncBatchSize) {
			batches = append(batches, syncReq.Sync)
			syncReq.Sync = make([]*deploymentspb.SyncDeploymentVersionUserDataRequest_SyncUserData, 0) // reset the syncReq.Sync slice for the next batch
		}
	}
	if len(syncReq.Sync) > 0 {
		batches = append(batches, syncReq.Sync)
	}

	// calling SyncDeploymentVersionUserData for each batch
	for _, batch := range batches {
		activityCtx := workflow.WithActivityOptions(ctx, defaultActivityOptions)
		var syncRes deploymentspb.SyncDeploymentVersionUserDataResponse

		err = workflow.ExecuteActivity(activityCtx, d.a.SyncDeploymentVersionUserData, &deploymentspb.SyncDeploymentVersionUserDataRequest{
			DeploymentVersion: state.GetDeploymentVersion(),
			Sync:              batch,
		}).Get(ctx, &syncRes)
		if err != nil {
			// TODO (Shivam): Compensation functions required to roll back the local state + activity changes.
			return nil, err
		}
		if len(syncRes.TaskQueueMaxVersions) > 0 {
			// wait for propagation
			err = workflow.ExecuteActivity(
				activityCtx,
				d.a.CheckWorkerDeploymentUserDataPropagation,
				&deploymentspb.CheckWorkerDeploymentUserDataPropagationRequest{
					TaskQueueMaxVersions: syncRes.TaskQueueMaxVersions,
				}).Get(ctx, nil)
			if err != nil {
				// TODO (Shivam): Compensation functions required to roll back the local state + activity changes.
				return nil, err
			}
		}
	}

	wasAcceptingNewWorkflows := state.GetCurrentSinceTime() != nil || state.GetRampingSinceTime() != nil

	// apply changes to current and ramping
	state.RoutingUpdateTime = args.RoutingUpdateTime
	state.CurrentSinceTime = args.CurrentSinceTime
	state.RampingSinceTime = args.RampingSinceTime
	state.RampPercentage = args.RampPercentage

	isAcceptingNewWorkflows := state.GetCurrentSinceTime() != nil || state.GetRampingSinceTime() != nil

	// stopped accepting new workflows --> start drainage tracking
	if wasAcceptingNewWorkflows && !isAcceptingNewWorkflows {
		// Version deactivated from current/ramping
		d.VersionState.LastDeactivationTime = args.RoutingUpdateTime
		d.startDrainage(ctx, false)
		state.Status = enumspb.WORKER_DEPLOYMENT_VERSION_STATUS_DRAINING
	}

	// started accepting new workflows --> stop drainage child wf if it exists
	if !wasAcceptingNewWorkflows && isAcceptingNewWorkflows {
		if d.VersionState.FirstActivationTime == nil {
			// First time this version is activated to current/ramping
			d.VersionState.FirstActivationTime = args.RoutingUpdateTime
		}
	}

	// Set the appropriate status for the version if it is current/ramping.
	if state.CurrentSinceTime != nil {
		state.Status = enumspb.WORKER_DEPLOYMENT_VERSION_STATUS_CURRENT
	} else if state.RampingSinceTime != nil {
		state.Status = enumspb.WORKER_DEPLOYMENT_VERSION_STATUS_RAMPING
	}

	return &deploymentspb.SyncVersionStateResponse{
		VersionState: state,
	}, nil
}

func (d *VersionWorkflowRunner) handleDescribeQuery() (*deploymentspb.QueryDescribeVersionResponse, error) {
	return &deploymentspb.QueryDescribeVersionResponse{
		VersionState: d.VersionState,
	}, nil
}

func (d *VersionWorkflowRunner) newUUID(ctx workflow.Context) string {
	var val string
	_ = workflow.SideEffect(ctx, func(ctx workflow.Context) any {
		return uuid.New()
	}).Get(&val)
	return val
}

// Sync version summary with the WorkerDeployment workflow.
func (d *VersionWorkflowRunner) syncSummary(ctx workflow.Context) {
	err := workflow.SignalExternalWorkflow(ctx,
		worker_versioning.GenerateDeploymentWorkflowID(d.VersionState.DeploymentVersion.DeploymentName),
		"",
		SyncVersionSummarySignal,
		&deploymentspb.WorkerDeploymentVersionSummary{
<<<<<<< HEAD
			DeploymentVersion:    d.VersionState.DeploymentVersion,
=======
			Version:              worker_versioning.WorkerDeploymentVersionToStringV31(d.VersionState.Version),
>>>>>>> 01b2b1ce
			CreateTime:           d.VersionState.CreateTime,
			DrainageStatus:       d.VersionState.DrainageInfo.GetStatus(), // deprecated.
			DrainageInfo:         d.VersionState.DrainageInfo,
			RoutingUpdateTime:    d.VersionState.RoutingUpdateTime,
			CurrentSinceTime:     d.VersionState.CurrentSinceTime,
			RampingSinceTime:     d.VersionState.RampingSinceTime,
			FirstActivationTime:  d.VersionState.FirstActivationTime,
			LastDeactivationTime: d.VersionState.LastDeactivationTime,
			Status:               d.VersionState.Status,
		},
	).Get(ctx, nil)
	if err != nil {
		d.logger.Error("could not sync version summary to deployment workflow", "error", err)
	}
}

func (d *VersionWorkflowRunner) refreshDrainageInfo(ctx workflow.Context) {
	if d.VersionState.GetDrainageInfo().GetStatus() != enumspb.VERSION_DRAINAGE_STATUS_DRAINING {
		return // only refresh when status is draining
	}

	defer func() {
		// regardless of results mark state as dirty so we CaN in the first opportunity now that some
		// history events are made.
		d.setStateChanged()
	}()

	drainage := d.VersionState.GetDrainageInfo()
	var interval time.Duration
	var err error
	if drainage.LastCheckedTime.AsTime() == drainage.LastChangedTime.AsTime() {
		// this is the first update, so we wait according to the grace period config
		interval, err = getSafeDurationConfig(ctx, "getVisibilityGracePeriod", d.unsafeVisibilityGracePeriodGetter, defaultVisibilityGrace)
	} else {
		// this is a subsequent check, we wait according to the refresh interval
		interval, err = getSafeDurationConfig(ctx, "getDrainageRefreshInterval", d.unsafeRefreshIntervalGetter, defaultVisibilityRefresh)
	}
	if err != nil {
		d.logger.Error("could not calculate drainage refresh interval", tag.Error(err))
		return
	}
	timeSinceLastRefresh := workflow.Now(ctx).Sub(drainage.LastCheckedTime.AsTime())
	if interval > timeSinceLastRefresh {
		if err = workflow.Sleep(ctx, interval-timeSinceLastRefresh); err != nil {
			d.logger.Error("error while trying to sleep", tag.Error(err))
			return
		}
	}

	activityCtx := workflow.WithActivityOptions(ctx, defaultActivityOptions)
	var a *VersionActivities
	var newInfo *deploymentpb.VersionDrainageInfo
	err = workflow.ExecuteActivity(
		activityCtx,
		a.GetVersionDrainageStatus,
		d.VersionState.DeploymentVersion,
	).Get(ctx, &newInfo)
	if err != nil {
		d.logger.Error("could not get version drainage status", tag.Error(err))
		return
	}

	d.metrics.Counter(metrics.WorkerDeploymentVersionVisibilityQueryCount.Name()).Inc(1)

	if d.VersionState.DrainageInfo == nil {
		d.VersionState.DrainageInfo = &deploymentpb.VersionDrainageInfo{}
	}

	d.VersionState.DrainageInfo.LastCheckedTime = newInfo.LastCheckedTime
	if d.VersionState.GetDrainageInfo().GetStatus() != newInfo.Status {
		d.VersionState.DrainageInfo.Status = newInfo.Status
		d.VersionState.DrainageInfo.LastChangedTime = newInfo.LastCheckedTime

		// Update the status of the version according to the drainage status
		d.updateVersionStatusAfterDrainageStatusChange(newInfo.Status)
	}
	d.syncSummary(ctx)
}

func (d *VersionWorkflowRunner) setStateChanged() {
	d.stateChanged = true
}

func (d *VersionWorkflowRunner) updateVersionStatusAfterDrainageStatusChange(newStatus enumspb.VersionDrainageStatus) {
	if newStatus == enumspb.VERSION_DRAINAGE_STATUS_DRAINED {
		d.VersionState.Status = enumspb.WORKER_DEPLOYMENT_VERSION_STATUS_DRAINED
	} else if newStatus == enumspb.VERSION_DRAINAGE_STATUS_DRAINING {
		d.VersionState.Status = enumspb.WORKER_DEPLOYMENT_VERSION_STATUS_DRAINING
	} else {
		// This should only happen if we encounter an error while checking the drainage status of the version
		d.VersionState.Status = enumspb.WORKER_DEPLOYMENT_VERSION_STATUS_UNSPECIFIED
	}
}<|MERGE_RESOLUTION|>--- conflicted
+++ resolved
@@ -635,11 +635,7 @@
 		"",
 		SyncVersionSummarySignal,
 		&deploymentspb.WorkerDeploymentVersionSummary{
-<<<<<<< HEAD
 			DeploymentVersion:    d.VersionState.DeploymentVersion,
-=======
-			Version:              worker_versioning.WorkerDeploymentVersionToStringV31(d.VersionState.Version),
->>>>>>> 01b2b1ce
 			CreateTime:           d.VersionState.CreateTime,
 			DrainageStatus:       d.VersionState.DrainageInfo.GetStatus(), // deprecated.
 			DrainageInfo:         d.VersionState.DrainageInfo,
