--- conflicted
+++ resolved
@@ -18,7 +18,7 @@
 // OUT OF OR IN CONNECTION WITH THE SOFTWARE OR THE USE OR OTHER DEALINGS IN
 // THE SOFTWARE.
 
-//go:generate mockgen -copyright_file ../../LICENSE -package $GOPACKAGE -source $GOFILE -destination replicationTaskFetcher_mock.go -self_package github.com/uber/cadence/service/history
+//go:generate mockgen -copyright_file ../../LICENSE -package $GOPACKAGE -source $GOFILE -destination replicationTaskFetcher_mock.go -self_package github.com/temporalio/temporal/service/history
 
 package history
 
@@ -26,28 +26,17 @@
 	"sync/atomic"
 	"time"
 
-<<<<<<< HEAD
 	commonproto "go.temporal.io/temporal-proto/common"
 	"go.temporal.io/temporal-proto/workflowservice"
 
 	"github.com/temporalio/temporal/client"
+	"github.com/temporalio/temporal/client/admin"
 	"github.com/temporalio/temporal/common"
 	"github.com/temporalio/temporal/common/backoff"
 	"github.com/temporalio/temporal/common/cluster"
 	"github.com/temporalio/temporal/common/log"
 	"github.com/temporalio/temporal/common/log/tag"
 	serviceConfig "github.com/temporalio/temporal/common/service/config"
-=======
-	r "github.com/uber/cadence/.gen/go/replicator"
-	"github.com/uber/cadence/client"
-	"github.com/uber/cadence/client/admin"
-	"github.com/uber/cadence/common"
-	"github.com/uber/cadence/common/backoff"
-	"github.com/uber/cadence/common/cluster"
-	"github.com/uber/cadence/common/log"
-	"github.com/uber/cadence/common/log/tag"
-	serviceConfig "github.com/uber/cadence/common/service/config"
->>>>>>> ee3d5f45
 )
 
 const (
@@ -63,11 +52,7 @@
 		sourceCluster  string
 		config         *Config
 		logger         log.Logger
-<<<<<<< HEAD
-		remotePeer     workflowservice.WorkflowServiceClient
-=======
 		remotePeer     admin.Client
->>>>>>> ee3d5f45
 		requestChan    chan *request
 		done           chan struct{}
 	}
@@ -167,11 +152,7 @@
 	sourceCluster string,
 	currentCluster string,
 	config *Config,
-<<<<<<< HEAD
-	sourceFrontend workflowservice.WorkflowServiceClient,
-=======
 	sourceFrontend admin.Client,
->>>>>>> ee3d5f45
 ) *ReplicationTaskFetcherImpl {
 
 	return &ReplicationTaskFetcherImpl{
