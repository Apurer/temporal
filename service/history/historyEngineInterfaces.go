// Copyright (c) 2017 Uber Technologies, Inc.
//
// Permission is hereby granted, free of charge, to any person obtaining a copy
// of this software and associated documentation files (the "Software"), to deal
// in the Software without restriction, including without limitation the rights
// to use, copy, modify, merge, publish, distribute, sublicense, and/or sell
// copies of the Software, and to permit persons to whom the Software is
// furnished to do so, subject to the following conditions:
//
// The above copyright notice and this permission notice shall be included in
// all copies or substantial portions of the Software.
//
// THE SOFTWARE IS PROVIDED "AS IS", WITHOUT WARRANTY OF ANY KIND, EXPRESS OR
// IMPLIED, INCLUDING BUT NOT LIMITED TO THE WARRANTIES OF MERCHANTABILITY,
// FITNESS FOR A PARTICULAR PURPOSE AND NONINFRINGEMENT. IN NO EVENT SHALL THE
// AUTHORS OR COPYRIGHT HOLDERS BE LIABLE FOR ANY CLAIM, DAMAGES OR OTHER
// LIABILITY, WHETHER IN AN ACTION OF CONTRACT, TORT OR OTHERWISE, ARISING FROM,
// OUT OF OR IN CONNECTION WITH THE SOFTWARE OR THE USE OR OTHER DEALINGS IN
// THE SOFTWARE.

package history

import (
	"context"
	"time"

	h "github.com/uber/cadence/.gen/go/history"
	"github.com/uber/cadence/.gen/go/replicator"
	workflow "github.com/uber/cadence/.gen/go/shared"
	"github.com/uber/cadence/common"
	"github.com/uber/cadence/common/definition"
	"github.com/uber/cadence/common/persistence"
)

type (
	historyEventNotification struct {
<<<<<<< HEAD
		id                          definition.WorkflowIdentifier
		lastFirstEventID            int64
		nextEventID                 int64
		previousStartedEventID      int64
		timestamp                   time.Time
		currentBranchToken          []byte
		workflowExecutionState      int
		workflowExecutionCloseState int
=======
		id                     definition.WorkflowIdentifier
		lastFirstEventID       int64
		nextEventID            int64
		previousStartedEventID int64
		isWorkflowRunning      bool
		closeStatus            int
		timestamp              time.Time
>>>>>>> 336e32ce
	}

	// Engine represents an interface for managing workflow execution history.
	Engine interface {
		common.Daemon

		StartWorkflowExecution(ctx context.Context, request *h.StartWorkflowExecutionRequest) (*workflow.StartWorkflowExecutionResponse, error)
		GetMutableState(ctx context.Context, request *h.GetMutableStateRequest) (*h.GetMutableStateResponse, error)
		PollMutableState(ctx context.Context, request *h.PollMutableStateRequest) (*h.PollMutableStateResponse, error)
		DescribeMutableState(ctx context.Context, request *h.DescribeMutableStateRequest) (*h.DescribeMutableStateResponse, error)
		ResetStickyTaskList(ctx context.Context, resetRequest *h.ResetStickyTaskListRequest) (*h.ResetStickyTaskListResponse, error)
		DescribeWorkflowExecution(ctx context.Context, request *h.DescribeWorkflowExecutionRequest) (*workflow.DescribeWorkflowExecutionResponse, error)
		RecordDecisionTaskStarted(ctx context.Context, request *h.RecordDecisionTaskStartedRequest) (*h.RecordDecisionTaskStartedResponse, error)
		RecordActivityTaskStarted(ctx context.Context, request *h.RecordActivityTaskStartedRequest) (*h.RecordActivityTaskStartedResponse, error)
		RespondDecisionTaskCompleted(ctx context.Context, request *h.RespondDecisionTaskCompletedRequest) (*h.RespondDecisionTaskCompletedResponse, error)
		RespondDecisionTaskFailed(ctx context.Context, request *h.RespondDecisionTaskFailedRequest) error
		RespondActivityTaskCompleted(ctx context.Context, request *h.RespondActivityTaskCompletedRequest) error
		RespondActivityTaskFailed(ctx context.Context, request *h.RespondActivityTaskFailedRequest) error
		RespondActivityTaskCanceled(ctx context.Context, request *h.RespondActivityTaskCanceledRequest) error
		RecordActivityTaskHeartbeat(ctx context.Context, request *h.RecordActivityTaskHeartbeatRequest) (*workflow.RecordActivityTaskHeartbeatResponse, error)
		RequestCancelWorkflowExecution(ctx context.Context, request *h.RequestCancelWorkflowExecutionRequest) error
		SignalWorkflowExecution(ctx context.Context, request *h.SignalWorkflowExecutionRequest) error
		SignalWithStartWorkflowExecution(ctx context.Context, request *h.SignalWithStartWorkflowExecutionRequest) (*workflow.StartWorkflowExecutionResponse, error)
		RemoveSignalMutableState(ctx context.Context, request *h.RemoveSignalMutableStateRequest) error
		TerminateWorkflowExecution(ctx context.Context, request *h.TerminateWorkflowExecutionRequest) error
		ResetWorkflowExecution(ctx context.Context, request *h.ResetWorkflowExecutionRequest) (*workflow.ResetWorkflowExecutionResponse, error)
		ScheduleDecisionTask(ctx context.Context, request *h.ScheduleDecisionTaskRequest) error
		RecordChildExecutionCompleted(ctx context.Context, request *h.RecordChildExecutionCompletedRequest) error
		ReplicateEvents(ctx context.Context, request *h.ReplicateEventsRequest) error
		ReplicateRawEvents(ctx context.Context, request *h.ReplicateRawEventsRequest) error
		SyncShardStatus(ctx context.Context, request *h.SyncShardStatusRequest) error
		SyncActivity(ctx context.Context, request *h.SyncActivityRequest) error
		GetReplicationMessages(ctx context.Context, taskID int64) (*replicator.ReplicationMessages, error)

		NotifyNewHistoryEvent(event *historyEventNotification)
		NotifyNewTransferTasks(tasks []persistence.Task)
		NotifyNewReplicationTasks(tasks []persistence.Task)
		NotifyNewTimerTasks(tasks []persistence.Task)
	}

	// EngineFactory is used to create an instance of sharded history engine
	EngineFactory interface {
		CreateEngine(context ShardContext) Engine
	}

	queueProcessor interface {
		common.Daemon
		notifyNewTask()
	}

	// ReplicatorQueueProcessor is the interface for replicator queue processor
	ReplicatorQueueProcessor interface {
		queueProcessor
		getTasks(readLevel int64) (*replicator.ReplicationMessages, error)
	}

	queueAckMgr interface {
		getFinishedChan() <-chan struct{}
		readQueueTasks() ([]queueTaskInfo, bool, error)
		completeQueueTask(taskID int64)
		getQueueAckLevel() int64
		getQueueReadLevel() int64
		updateQueueAckLevel()
	}

	queueTaskInfo interface {
		GetVersion() int64
		GetTaskID() int64
		GetTaskType() int
		GetVisibilityTimestamp() time.Time
		GetWorkflowID() string
		GetRunID() string
		GetDomainID() string
	}

	taskExecutor interface {
		process(task queueTaskInfo, shouldProcessTask bool) (int, error)
		complete(task queueTaskInfo)
		getTaskFilter() queueTaskFilter
	}

	processor interface {
		taskExecutor
		readTasks(readLevel int64) ([]queueTaskInfo, bool, error)
		updateAckLevel(taskID int64) error
		queueShutdown() error
	}

	transferQueueProcessor interface {
		common.Daemon
		FailoverDomain(domainIDs map[string]struct{})
		NotifyNewTask(clusterName string, transferTasks []persistence.Task)
		LockTaskPrrocessing()
		UnlockTaskPrrocessing()
	}

	// TODO the timer queue processor and the one below, timer processor
	// in combination are confusing, we should consider a better naming
	// convention, or at least come with a better name for this case.
	timerQueueProcessor interface {
		common.Daemon
		FailoverDomain(domainIDs map[string]struct{})
		NotifyNewTimers(clusterName string, timerTask []persistence.Task)
		LockTaskPrrocessing()
		UnlockTaskPrrocessing()
	}

	timerProcessor interface {
		taskExecutor
		notifyNewTimers(timerTask []persistence.Task)
	}

	timerQueueAckMgr interface {
		getFinishedChan() <-chan struct{}
		readTimerTasks() ([]*persistence.TimerTaskInfo, *persistence.TimerTaskInfo, bool, error)
		completeTimerTask(timerTask *persistence.TimerTaskInfo)
		getAckLevel() TimerSequenceID
		getReadLevel() TimerSequenceID
		updateAckLevel()
	}

	historyEventNotifier interface {
		common.Daemon
		NotifyNewHistoryEvent(event *historyEventNotification)
		WatchHistoryEvent(identifier definition.WorkflowIdentifier) (string, chan *historyEventNotification, error)
		UnwatchHistoryEvent(identifier definition.WorkflowIdentifier, subscriberID string) error
	}
)<|MERGE_RESOLUTION|>--- conflicted
+++ resolved
@@ -34,24 +34,14 @@
 
 type (
 	historyEventNotification struct {
-<<<<<<< HEAD
-		id                          definition.WorkflowIdentifier
-		lastFirstEventID            int64
-		nextEventID                 int64
-		previousStartedEventID      int64
-		timestamp                   time.Time
-		currentBranchToken          []byte
-		workflowExecutionState      int
-		workflowExecutionCloseState int
-=======
 		id                     definition.WorkflowIdentifier
 		lastFirstEventID       int64
 		nextEventID            int64
 		previousStartedEventID int64
-		isWorkflowRunning      bool
-		closeStatus            int
 		timestamp              time.Time
->>>>>>> 336e32ce
+		currentBranchToken     []byte
+		workflowState          int
+		workflowCloseState     int
 	}
 
 	// Engine represents an interface for managing workflow execution history.
