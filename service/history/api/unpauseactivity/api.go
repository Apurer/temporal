--- conflicted
+++ resolved
@@ -24,12 +24,7 @@
 
 import (
 	"context"
-<<<<<<< HEAD
-	"go.temporal.io/api/serviceerror"
-=======
-
 	"go.temporal.io/api/workflowservice/v1"
->>>>>>> 214cd5ee
 	"go.temporal.io/server/api/historyservice/v1"
 	"go.temporal.io/server/common/definition"
 	"go.temporal.io/server/service/history/api"
@@ -51,13 +46,8 @@
 		nil,
 		definition.NewWorkflowKey(
 			request.NamespaceId,
-<<<<<<< HEAD
-			request.GetFrontendRequest().GetExecution().WorkflowId,
-			request.GetFrontendRequest().GetExecution().RunId,
-=======
 			request.GetFrontendRequest().GetExecution().GetWorkflowId(),
 			request.GetFrontendRequest().GetExecution().GetRunId(),
->>>>>>> 214cd5ee
 		),
 		func(workflowLease api.WorkflowLease) (*api.UpdateWorkflowAction, error) {
 			mutableState := workflowLease.GetMutableState()
@@ -93,11 +83,6 @@
 		return nil, consts.ErrWorkflowCompleted
 	}
 	frontendRequest := request.GetFrontendRequest()
-<<<<<<< HEAD
-	activityId := frontendRequest.GetId()
-
-	ai, activityFound := mutableState.GetActivityByActivityID(activityId)
-=======
 	var activityIDs []string
 	switch a := frontendRequest.GetActivity().(type) {
 	case *workflowservice.UnpauseActivityRequest_Id:
@@ -110,7 +95,6 @@
 			}
 		}
 	}
->>>>>>> 214cd5ee
 
 	if len(activityIDs) == 0 {
 		return nil, consts.ErrActivityNotFound
@@ -118,18 +102,6 @@
 
 	for _, activityId := range activityIDs {
 
-<<<<<<< HEAD
-	//switch op := request.GetFrontendRequest().Operation.(type) {
-	//case *workflowservice.UnpauseActivityByIdRequest_Resume:
-	//	return workflow.UnpauseActivityWithResume(shardContext, mutableState, ai, op.Resume.NoWait)
-	//
-	//case *workflowservice.UnpauseActivityByIdRequest_Reset_:
-	//	return workflow.UnpauseActivityWithReset(shardContext, mutableState, ai, op.Reset_.NoWait, op.Reset_.ResetHeartbeat)
-	//default:
-	//	return nil, serviceerror.NewInvalidArgument(fmt.Sprintf("The operation type %T is not supported", op))
-	//}
-	return nil, serviceerror.NewUnimplemented("fix this on rebase cuz idk how it should be")
-=======
 		ai, activityFound := mutableState.GetActivityByActivityID(activityId)
 
 		if !activityFound {
@@ -150,7 +122,5 @@
 		}
 
 	}
-
 	return &historyservice.UnpauseActivityResponse{}, nil
->>>>>>> 214cd5ee
 }