--- conflicted
+++ resolved
@@ -2,12 +2,6 @@
 
 import (
 	"go.temporal.io/api/serviceerror"
-<<<<<<< HEAD
-	persistencespb "go.temporal.io/server/api/persistence/v1"
-	"go.temporal.io/server/common/worker_versioning"
-	"google.golang.org/protobuf/proto"
-=======
->>>>>>> 01b2b1ce
 )
 
 var (
@@ -16,44 +10,4 @@
 	errMissingDeployment = serviceerror.NewInvalidArgument("missing deployment")
 
 	errMissingDeploymentVersion = serviceerror.NewInvalidArgument("missing deployment version")
-<<<<<<< HEAD
-)
-
-// [cleanup-wv-pre-release]
-func findDeployment(deployments *persistencespb.DeploymentData, deployment *deploymentpb.Deployment) int {
-	for i, d := range deployments.GetDeployments() {
-		if d.Deployment.Equal(deployment) {
-			return i
-		}
-	}
-	return -1
-}
-
-func findDeploymentVersion(deployments *persistencespb.DeploymentData, v *deploymentpb.WorkerDeploymentVersion) int {
-	for i, vd := range deployments.GetVersions() {
-		if proto.Equal(v, vd.GetDeploymentVersion()) {
-			return i
-		}
-	}
-	return -1
-}
-
-//nolint:staticcheck
-func hasDeploymentVersion(deployments *persistencespb.DeploymentData, v *deploymentpb.WorkerDeploymentVersion) bool {
-	for _, d := range deployments.GetDeployments() {
-		if d.Deployment.Equal(worker_versioning.DeploymentFromDeploymentVersion(v)) {
-			return true
-		}
-	}
-
-	for _, vd := range deployments.GetVersions() {
-		if proto.Equal(v, vd.GetDeploymentVersion()) {
-			return true
-		}
-	}
-
-	return false
-}
-=======
-)
->>>>>>> 01b2b1ce
+)