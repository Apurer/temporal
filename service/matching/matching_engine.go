--- conflicted
+++ resolved
@@ -1291,10 +1291,10 @@
 			}
 			typedUserData := userData.GetData().GetPerType()[int32(pm.Partition().TaskType())]
 			for _, v := range typedUserData.GetDeploymentData().GetVersions() {
-				if v.GetVersion() == nil || v.GetVersion().GetDeploymentName() == "" || v.GetVersion().GetBuildId() == "" {
+				if v.GetDeploymentVersion() == nil || v.GetDeploymentVersion().GetDeploymentName() == "" || v.GetDeploymentVersion().GetBuildId() == "" {
 					continue
 				}
-				buildIds = append(buildIds, worker_versioning.WorkerDeploymentVersionToStringV31(v.GetVersion()))
+				buildIds = append(buildIds, worker_versioning.WorkerDeploymentVersionToStringV31(v.GetDeploymentVersion()))
 			}
 
 			// query each partition for stats
@@ -1844,11 +1844,7 @@
 					} else { // set or update
 						deploymentData.UnversionedRampData = vd
 					}
-<<<<<<< HEAD
-				} else if idx := findDeploymentVersion(deploymentData, vd.GetDeploymentVersion()); idx >= 0 {
-=======
-				} else if idx := worker_versioning.FindDeploymentVersion(deploymentData, vd.GetVersion()); idx >= 0 {
->>>>>>> 01b2b1ce
+				} else if idx := worker_versioning.FindDeploymentVersion(deploymentData, vd.GetDeploymentVersion()); idx >= 0 {
 					old := deploymentData.Versions[idx]
 					if old.GetRoutingUpdateTime().AsTime().After(vd.GetRoutingUpdateTime().AsTime()) {
 						continue
@@ -1860,13 +1856,8 @@
 					changed = true
 					deploymentData.Versions = append(deploymentData.Versions, vd)
 				}
-<<<<<<< HEAD
 			} else if v := req.GetForgetDeploymentVersion(); v != nil {
-				if idx := findDeploymentVersion(deploymentData, v); idx >= 0 {
-=======
-			} else if v := req.GetForgetVersion(); v != nil {
 				if idx := worker_versioning.FindDeploymentVersion(deploymentData, v); idx >= 0 {
->>>>>>> 01b2b1ce
 					changed = true
 					deploymentData.Versions = append(deploymentData.Versions[:idx], deploymentData.Versions[idx+1:]...)
 				}
