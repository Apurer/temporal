--- conflicted
+++ resolved
@@ -812,11 +812,7 @@
 		return nil, nil, nil, err
 	}
 
-<<<<<<< HEAD
-	currentDeployment := findCurrentDeployment(perTypeUserData.GetDeploymentData())
-=======
 	currentDeployment := worker_versioning.FindCurrentDeployment(perTypeUserData.GetDeploymentData())
->>>>>>> cf6f8b8e
 	if currentDeployment != nil &&
 		// Make sure the wf is not v1-2 versioned
 		directive.GetAssignedBuildId() == "" {
