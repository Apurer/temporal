--- conflicted
+++ resolved
@@ -632,29 +632,17 @@
 		}
 		current, ramping := worker_versioning.CalculateTaskQueueVersioningInfo(perTypeUserData.GetDeploymentData())
 		info := &taskqueuepb.TaskQueueVersioningInfo{
-<<<<<<< HEAD
 			// [cleanup-wv-3.1]
-			CurrentVersion:           worker_versioning.WorkerDeploymentVersionToString(current.GetDeploymentVersion()),
+			CurrentVersion:           worker_versioning.WorkerDeploymentVersionToStringV31(current.GetDeploymentVersion()),
 			CurrentDeploymentVersion: current.GetDeploymentVersion(),
-=======
-			//nolint:staticcheck // SA1019: [cleanup-wv-3.1]
-			CurrentVersion:           worker_versioning.WorkerDeploymentVersionToStringV31(current.GetVersion()),
-			CurrentDeploymentVersion: worker_versioning.ExternalWorkerDeploymentVersionFromVersion(current.GetVersion()),
->>>>>>> 01b2b1ce
 			UpdateTime:               current.GetRoutingUpdateTime(),
 		}
 		if ramping.GetRampingSinceTime() != nil {
 			info.RampingVersionPercentage = ramping.GetRampPercentage()
 			// If task queue is ramping to unversioned, ramping will be nil, which converts to "__unversioned__"
-<<<<<<< HEAD
-			// [cleanup-wv-3.1]
-			info.RampingVersion = worker_versioning.WorkerDeploymentVersionToString(ramping.GetDeploymentVersion())
+			//nolint:staticcheck // SA1019: [cleanup-wv-3.1]
+			info.RampingVersion = worker_versioning.WorkerDeploymentVersionToStringV31(ramping.GetDeploymentVersion())
 			info.RampingDeploymentVersion = ramping.GetDeploymentVersion()
-=======
-			//nolint:staticcheck // SA1019: [cleanup-wv-3.1]
-			info.RampingVersion = worker_versioning.WorkerDeploymentVersionToStringV31(ramping.GetVersion())
-			info.RampingDeploymentVersion = worker_versioning.ExternalWorkerDeploymentVersionFromVersion(ramping.GetVersion())
->>>>>>> 01b2b1ce
 			if info.GetUpdateTime().AsTime().Before(ramping.GetRoutingUpdateTime().AsTime()) {
 				info.UpdateTime = ramping.GetRoutingUpdateTime()
 			}
